# Copyright (c) Meta Platforms, Inc. and its affiliates.

# This source code is licensed under the MIT license found in the
# LICENSE file in the root directory of this source tree.

#############################################################################################
####################         Facebook MMM Open Source - Robyn 3.6.4    ######################
####################                    Quick guide                   #######################
#############################################################################################

################################################################
#### Step 0: Setup environment

## Install, load, and check (latest) version
# install.packages("remotes") # Install remotes first if you haven't already
library(Robyn) # remotes::install_github("facebookexperimental/Robyn/R")

# Please, check if you have installed the latest version before running this demo. Update if not
# https://github.com/facebookexperimental/Robyn/blob/main/R/DESCRIPTION#L4
packageVersion("Robyn")

## Force multicore when using RStudio
Sys.setenv(R_FUTURE_FORK_ENABLE="true")
options(future.fork.enable = TRUE)

## Must install the python library Nevergrad once
## ATTENTION: The latest Python 3.10 version may cause Nevergrad installation error
## See here for more info about installing Python packages via reticulate
## https://rstudio.github.io/reticulate/articles/python_packages.html

# install.packages("reticulate") # Install reticulate first if you haven't already
# library("reticulate") # Load the library

## Option 1: nevergrad installation via PIP (no additional installs)
# virtualenv_create("r-reticulate")
# use_virtualenv("r-reticulate", required = TRUE)
# py_install("nevergrad", pip = TRUE)
# py_config() # Check your python version and configurations
## In case nevergrad still can't be installed,
# Sys.setenv(RETICULATE_PYTHON = "~/.virtualenvs/r-reticulate/bin/python")
# Reset your R session and re-install Nevergrad with option 1

## Option 2: nevergrad installation via conda (must have conda installed)
# conda_create("r-reticulate", "Python 3.9") # Only works with <= Python 3.9 sofar
# use_condaenv("r-reticulate")
# conda_install("r-reticulate", "nevergrad", pip=TRUE)
# py_config() # Check your python version and configurations
## In case nevergrad still can't be installed,
## please locate your python file and run this line with your path:
# use_python("~/Library/r-miniconda/envs/r-reticulate/bin/python3.9")
# Alternatively, force Python path for reticulate with this:
# Sys.setenv(RETICULATE_PYTHON = "~/Library/r-miniconda/envs/r-reticulate/bin/python3.9")
# Finally, reset your R session and re-install Nevergrad with option 2

# Check this issue for more ideas to debug your reticulate/nevergrad issues:
# https://github.com/facebookexperimental/Robyn/issues/189

################################################################
#### Step 1: Load data

## Check simulated dataset or load your own dataset
data("dt_simulated_weekly")
head(dt_simulated_weekly)

## Check holidays from Prophet
# 59 countries included. If your country is not included, please manually add it.
# Tipp: any events can be added into this table, school break, events etc.
data("dt_prophet_holidays")
head(dt_prophet_holidays)

## Set robyn_object. It must have extension .RDS. The object name can be different than Robyn:
robyn_object <- "~/Desktop/MyRobyn.RDS"

################################################################
#### Step 2a: For first time user: Model specification in 4 steps

#### 2a-1: First, specify input variables

## -------------------------------- NOTE v3.6.0 CHANGE !!! ---------------------------------- ##
## All sign control are now automatically provided: "positive" for media & organic variables
## and "default" for all others. User can still customise signs if necessary. Documentation
## is available in ?robyn_inputs
## ------------------------------------------------------------------------------------------ ##
InputCollect <- robyn_inputs(
  dt_input = dt_simulated_weekly
  ,dt_holidays = dt_prophet_holidays
  ,date_var = "DATE" # date format must be "2020-01-01"
  ,dep_var = "revenue" # there should be only one dependent variable
  ,dep_var_type = "revenue" # "revenue" (ROI) or "conversion" (CPA)
  ,prophet_vars = c("trend", "season", "holiday") # "trend","season", "weekday" & "holiday"
  ,prophet_country = "DE"# input one country. dt_prophet_holidays includes 59 countries by default
  ,context_vars = c("competitor_sales_B", "events") # e.g. competitors, discount, unemployment etc
  ,paid_media_spends = c("tv_S","ooh_S",	"print_S"	,"facebook_S", "search_S") # mandatory input
  ,paid_media_vars = c("tv_S", "ooh_S"	,	"print_S"	,"facebook_I" ,"search_clicks_P") # mandatory.
  # paid_media_vars must have same order as paid_media_spends. Use media exposure metrics like
  # impressions, GRP etc. If not applicable, use spend instead.
  ,organic_vars = c("newsletter") # marketing activity without media spend
  ,factor_vars = c("events") # specify which variables in context_vars or organic_vars are factorial
  ,window_start = "2016-11-23"
  ,window_end = "2018-08-22"
<<<<<<< HEAD
  ,adstock = "geometric" # geometric, weibull_cdf or weibull_pdf.
=======

  ## set model core features
  ,adstock = "geometric" # geometric, weibull_cdf or weibull_pdf. Both weibull adstocks are more flexible
  # due to the changing decay rate over time, as opposed to the fixed decay rate for geometric. weibull_pdf
  # allows also lagging effect. Yet weibull adstocks are two-parametric and thus take longer to run.
  ,iterations = 100  # number of allowed iterations per trial. For the simulated dataset with 11 independent
  # variables, 2000 is recommended for Geometric adstock, 4000 for weibull_cdf and 6000 for weibull_pdf.
  # The larger the dataset, the more iterations required to reach convergence.

  ,intercept_sign = "non_negative" # intercept_sign input must be any of: non_negative, unconstrained
  ,nevergrad_algo = "TwoPointsDE" # recommended algorithm for Nevergrad, the gradient-free
  # optimisation library https://facebookresearch.github.io/nevergrad/index.html
  ,trials = 2 # number of allowed trials. 5 is recommended without calibration,
  # 10 with calibration.

  # Time estimation: with geometric adstock, 2000 iterations * 5 trials
  # and 6 cores, it takes less than 1 hour. Both Weibull adstocks take up to twice as much time.
>>>>>>> d8f3da9b
)
print(InputCollect)
# ?robyn_inputs for more info

#### 2a-2: Second, define and add hyperparameters

## -------------------------------- NOTE v3.6.0 CHANGE !!! ---------------------------------- ##
## Default media variable for modelling has changed from paid_media_vars to paid_media_spends.
## hyperparameter names needs to be base on paid_media_spends names. Run:
hyper_names(adstock = InputCollect$adstock, all_media = InputCollect$all_media)
## to see correct hyperparameter names. Check GitHub homepage for background of change.
## Also calibration_input are required to be spend names.
## ------------------------------------------------------------------------------------------ ##

## Guide to setup & understand hyperparameters

## 1. IMPORTANT: set plot = TRUE to see helper plots of hyperparameter's effect in transformation
plot_adstock(plot = FALSE)
plot_saturation(plot = FALSE)

## 2. Get correct hyperparameter names:
# All variables in paid_media_spends and organic_vars require hyperparameter and will be
# transformed by adstock & saturation.
# Run hyper_names() as above to get correct media hyperparameter names. All names in
# hyperparameters must equal names from hyper_names(), case sensitive.
# Run ?hyper_names to check parameter definition.

## 3. Hyperparameter interpretation & recommendation:

## Geometric adstock: Theta is the only parameter and means fixed decay rate. Assuming TV
# spend on day 1 is 100€ and theta = 0.7, then day 2 has 100*0.7=70€ worth of effect
# carried-over from day 1, day 3 has 70*0.7=49€ from day 2 etc. Rule-of-thumb for common
# media genre: TV c(0.3, 0.8), OOH/Print/Radio c(0.1, 0.4), digital c(0, 0.3)

## Weibull CDF adstock: The Cumulative Distribution Function of Weibull has two parameters
# , shape & scale, and has flexible decay rate, compared to Geometric adstock with fixed
# decay rate. The shape parameter controls the shape of the decay curve. Recommended
# bound is c(0.0001, 2). The larger the shape, the more S-shape. The smaller, the more
# L-shape. Scale controls the inflexion point of the decay curve. We recommend very
# conservative bounce of c(0, 0.1), because scale increases the adstock half-life greatly.

## Weibull PDF adstock: The Probability Density Function of the Weibull also has two
# parameters, shape & scale, and also has flexible decay rate as Weibull CDF. The
# difference is that Weibull PDF offers lagged effect. When shape > 2, the curve peaks
# after x = 0 and has NULL slope at x = 0, enabling lagged effect and sharper increase and
# decrease of adstock, while the scale parameter indicates the limit of the relative
# position of the peak at x axis; when 1 < shape < 2, the curve peaks after x = 0 and has
# infinite positive slope at x = 0, enabling lagged effect and slower increase and decrease
# of adstock, while scale has the same effect as above; when shape = 1, the curve peaks at
# x = 0 and reduces to exponential decay, while scale controls the inflexion point; when
# 0 < shape < 1, the curve peaks at x = 0 and has increasing decay, while scale controls
# the inflexion point. When all possible shapes are relevant, we recommend c(0.0001, 10)
# as bounds for shape; when only strong lagged effect is of interest, we recommend
# c(2.0001, 10) as bound for shape. In all cases, we recommend conservative bound of
# c(0, 0.1) for scale. Due to the great flexibility of Weibull PDF, meaning more freedom
# in hyperparameter spaces for Nevergrad to explore, it also requires larger iterations
# to converge.

## Hill function for saturation: Hill function is a two-parametric function in Robyn with
# alpha and gamma. Alpha controls the shape of the curve between exponential and s-shape.
# Recommended bound is c(0.5, 3). The larger the alpha, the more S-shape. The smaller, the
# more C-shape. Gamma controls the inflexion point. Recommended bounce is c(0.3, 1). The
# larger the gamma, the later the inflection point in the response curve.

## 4. Set individual hyperparameter bounds. They either contain two values e.g. c(0, 0.5),
# or only one value, in which case you'd "fix" that hyperparameter.

# Run hyper_limits() to check maximum upper and lower bounds by range
# Example hyperparameters ranges for Geometric adstock
hyperparameters <- list(
  facebook_S_alphas = c(0.5, 3)
  ,facebook_S_gammas = c(0.3, 1)
  ,facebook_S_thetas = c(0, 0.3)

  ,print_S_alphas = c(0.5, 3)
  ,print_S_gammas = c(0.3, 1)
  ,print_S_thetas = c(0.1, 0.4)

  ,tv_S_alphas = c(0.5, 3)
  ,tv_S_gammas = c(0.3, 1)
  ,tv_S_thetas = c(0.3, 0.8)

  ,search_S_alphas = c(0.5, 3)
  ,search_S_gammas = c(0.3, 1)
  ,search_S_thetas = c(0, 0.3)

  ,ooh_S_alphas = c(0.5, 3)
  ,ooh_S_gammas = c(0.3, 1)
  ,ooh_S_thetas = c(0.1, 0.4)

  ,newsletter_alphas = c(0.5, 3)
  ,newsletter_gammas = c(0.3, 1)
  ,newsletter_thetas = c(0.1, 0.4)
)

# Example hyperparameters ranges for Weibull CDF adstock
# facebook_S_alphas = c(0.5, 3)
# facebook_S_gammas = c(0.3, 1)
# facebook_S_shapes = c(0.0001, 2)
# facebook_S_scales = c(0, 0.1)

# Example hyperparameters ranges for Weibull PDF adstock
# facebook_S_alphas = c(0.5, 3
# facebook_S_gammas = c(0.3, 1)
# facebook_S_shapes = c(0.0001, 10)
# facebook_S_scales = c(0, 0.1)

#### 2a-3: Third, add hyperparameters into robyn_inputs()

InputCollect <- robyn_inputs(InputCollect = InputCollect, hyperparameters = hyperparameters)
print(InputCollect)

#### 2a-4: Fourth (optional), model calibration / add experimental input

## Guide for calibration source

# 1. We strongly recommend to use experimental and causal results that are considered
# ground truth to calibrate MMM. Usual experiment types are people-based (e.g. Facebook
# conversion lift) and geo-based (e.g. Facebook GeoLift).
# 2. Currently, Robyn only accepts point-estimate as calibration input. For example, if
# 10k$ spend is tested against a hold-out for channel A, then input the incremental
# return as point-estimate as the example below.
# 3. The point-estimate has to always match the spend in the variable. For example, if
# channel A usually has $100K weekly spend and the experimental holdout is 70%, input
# the point-estimate for the $30K, not the $70K.

## -------------------------------- NOTE v3.6.4 CHANGE !!! ---------------------------------- ##
## Calibration channels need to be paid_media_spends or organic_vars name.
## ------------------------------------------------------------------------------------------ ##
# calibration_input <- data.frame(
#   # channel name must in paid_media_vars
#   channel = c("facebook_S",  "tv_S", "facebook_S"),
#   # liftStartDate must be within input data range
#   liftStartDate = as.Date(c("2018-05-01", "2018-04-03", "2018-07-01")),
#   # liftEndDate must be within input data range
#   liftEndDate = as.Date(c("2018-06-10", "2018-06-03", "2018-07-20")),
#   # Provided value must be tested on same campaign level in model and same metric as dep_var_type
#   liftAbs = c(400000, 300000, 200000),
#   # Spend within experiment: should match within a 10% error your spend on date range for each channel from dt_input
#   spend = c(421000, 7100, 240000),
#   # Confidence: if frequentist experiment, you may use 1 - pvalue
#   confidence = c(0.85, 0.8, 0.99),
#   # KPI measured: must match your dep_var
#   metric = c("revenue", "revenue", "revenue")
# )
# InputCollect <- robyn_inputs(InputCollect = InputCollect, calibration_input = calibration_input)


################################################################
#### Step 2b: For known model specification, setup in one single step

## Specify hyperparameters as in 2a-2 and optionally calibration as in 2a-4 and provide them directly in robyn_inputs()

# InputCollect <- robyn_inputs(
#   dt_input = dt_simulated_weekly
#   ,dt_holidays = dt_prophet_holidays
#   ,date_var = "DATE"
#   ,dep_var = "revenue"
#   ,dep_var_type = "revenue"
#   ,prophet_vars = c("trend", "season", "holiday")
#   ,prophet_country = "DE"
#   ,context_vars = c("competitor_sales_B", "events")
#   ,paid_media_spends = c("tv_S", "ooh_S",	"print_S", "facebook_S", "search_S")
#   ,paid_media_vars = c("tv_S", "ooh_S", 	"print_S", "facebook_I", "search_clicks_P")
#   ,organic_vars = c("newsletter")
#   ,factor_vars = c("events")
#   ,window_start = "2016-11-23"
#   ,window_end = "2018-08-22"
#   ,adstock = "geometric"
#   ,hyperparameters = hyperparameters # as in 2a-2 above
#   #,calibration_input = dt_calibration # as in 2a-4 above
# )

################################################################
#### Step 3: Build initial model

## Run all trials and iterations. Use ?robyn_run to check parameter definition
OutputModels <- robyn_run(
  InputCollect = InputCollect # feed in all model specification
  #, cores = NULL # default
  #, add_penalty_factor = FALSE # Untested feature. Use with caution.
  , iterations = 2000 # recommended for the dummy dataset
  , trials = 5 # recommended for the dummy dataset
  , outputs = FALSE # outputs = FALSE disables direct model output
)
print(OutputModels)

## Check MOO (multi-objective optimization) convergence plots
OutputModels$convergence$moo_distrb_plot
OutputModels$convergence$moo_cloud_plot
# check convergence rules ?robyn_converge

## Calculate Pareto optimality, cluster and export results and plots. See ?robyn_outputs
OutputCollect <- robyn_outputs(
  InputCollect, OutputModels
  , pareto_fronts = 3
  # , calibration_constraint = 0.1 # range c(0.01, 0.1) & default at 0.1
  , csv_out = "pareto" # "pareto" or "all"
  , clusters = TRUE # Set to TRUE to cluster similar models by ROAS. See ?robyn_clusters
  , plot_pareto = TRUE # Set to FALSE to deactivate plotting and saving model one-pagers
  , plot_folder = robyn_object # path for plots export
)
print(OutputCollect)

## Run & output in one go
# OutputCollect <- robyn_run(
#   InputCollect = InputCollect
#   #, cores = NULL
#   , iterations = 200
#   , trials = 2
#   #, add_penalty_factor = FALSE
#   , outputs = TRUE
#   , pareto_fronts = 3
#   , csv_out = "pareto"
#   , clusters = TRUE
#   , plot_pareto = TRUE
#   , plot_folder = robyn_object
# )
# convergence <- robyn_converge(OutputModels)
# convergence$moo_distrb_plot
# convergence$moo_cloud_plot
# print(OutputCollect)

## 4 csv files are exported into the folder for further usage. Check schema here:
## https://github.com/facebookexperimental/Robyn/blob/main/demo/schema.R
# pareto_hyperparameters.csv, hyperparameters per Pareto output model
# pareto_aggregated.csv, aggregated decomposition per independent variable of all Pareto output
# pareto_media_transform_matrix.csv, all media transformation vectors
# pareto_alldecomp_matrix.csv, all decomposition vectors of independent variables


################################################################
#### Step 4: Select and save the initial model

<<<<<<< HEAD
## Compare all model one-pagers and select one that mostly reflects your business reality
print(OutputCollect)
select_model <- "1_55_15" # select one from above
ExportedModel <- robyn_save(
  robyn_object = robyn_object # model object location and name
  , select_model = select_model # selected model ID
  , InputCollect = InputCollect
  , OutputCollect = OutputCollect
=======
## Compare all model one-pagers in the plot folder and select one that mostly represents
## your business reality

## Select winning model based on minimum combined error by ROI cluster using robyn_clusters()
## You can check OutputCollect$clusters information or manually run it with custom parameters
# cls <- robyn_clusters(OutputCollect,
#                       all_media = InputCollect$all_media,
#                       k = 5, limit = 1,
#                       weights = c(1, 1, 1.5))

OutputCollect$allSolutions # get all model IDs in result
# OutputCollect$clusters$models # or from reduced results using obyn_clusters()
select_model <- "1_11_3" # select one from above
robyn_save(robyn_object = robyn_object # model object location and name
           , select_model = select_model # selected model ID
           , InputCollect = InputCollect # all model input
           , OutputCollect = OutputCollect # all model output
>>>>>>> d8f3da9b
)
print(ExportedModel)
# plot(ExportedModel)

################################################################
#### Step 5: Get budget allocation based on the selected model above

## Budget allocation result requires further validation. Please use this recommendation with caution.
## Don't interpret budget allocation result if selected model above doesn't meet business expectation.

# Check media summary for selected model
print(ExportedModel)

# Run ?robyn_allocator to check parameter definition
# Run the "max_historical_response" scenario: "What's the revenue lift potential with the
# same historical spend level and what is the spend mix?"
AllocatorCollect1 <- robyn_allocator(
  InputCollect = InputCollect
  , OutputCollect = OutputCollect
  , select_model = select_model
  , scenario = "max_historical_response"
  , channel_constr_low = 0.7
  , channel_constr_up = c(1.2, 1.5, 1.5, 1.5, 1.5)
  , export = TRUE
  , date_min = "2016-11-21"
  , date_max = "2018-08-20"
)
print(AllocatorCollect1)
# plot(AllocatorCollect1)

# Run the "max_response_expected_spend" scenario: "What's the maximum response for a given
# total spend based on historical saturation and what is the spend mix?" "optmSpendShareUnit"
# is the optimum spend share.
AllocatorCollect2 <- robyn_allocator(
  InputCollect = InputCollect
  , OutputCollect = OutputCollect
  , select_model = select_model
  , scenario = "max_response_expected_spend"
  , channel_constr_low = c(0.7, 0.7, 0.7, 0.7, 0.7)
  , channel_constr_up = c(1.2, 1.5, 1.5, 1.5, 1.5)
  , expected_spend = 1000000 # Total spend to be simulated
  , expected_spend_days = 7 # Duration of expected_spend in days
  , export = TRUE
)
print(AllocatorCollect2)
AllocatorCollect2$dt_optimOut
# plot(AllocatorCollect2)

## A csv is exported into the folder for further usage. Check schema here:
## https://github.com/facebookexperimental/Robyn/blob/main/demo/schema.R

## QA optimal response
<<<<<<< HEAD
# Pick any media variable: InputCollect$all_media
select_media <- "search_S"
# For paid_media_spends set metric_value as your optimal spend
metric_value <- AllocatorCollect1$dt_optimOut[channels == select_media, optmSpendUnit]
# # For paid_media_vars and organic_vars, manually pick a value
# metric_value <- 10000

if (TRUE) {
  optimal_response_allocator <- AllocatorCollect1$dt_optimOut[
    channels == select_media, optmResponseUnit]
  optimal_response <- robyn_response(
    robyn_object = robyn_object,
    select_build = 0,
    media_metric = select_media,
    metric_value = metric_value)
  plot(optimal_response$plot)
  if (length(optimal_response_allocator) > 0) {
    cat("QA if results from robyn_allocator and robyn_response agree: ")
    cat(round(optimal_response_allocator) == round(optimal_response$response), "( ")
    cat(optimal_response$response, "==", optimal_response_allocator, ")\n")
  }
}
=======
# select_media <- "search_S"
# optimal_spend <- AllocatorCollect$dt_optimOut[channels== select_media, optmSpendUnit]
# optimal_response_allocator <- AllocatorCollect$dt_optimOut[channels== select_media
#                                                            , optmResponseUnit]
# optimal_response <- robyn_response(robyn_object = robyn_object
#                                    , select_build = 0
#                                    , paid_media_spend = select_media
#                                    , spend = optimal_spend)
# round(optimal_response_allocator) == round(optimal_response)
# optimal_response_allocator; optimal_response

>>>>>>> d8f3da9b

################################################################
#### Step 6: Model refresh based on selected model and saved Robyn.RDS object - Alpha

## NOTE: must run robyn_save to select and save an initial model first, before refreshing below
## The robyn_refresh() function is suitable for updating within "reasonable periods"
## Two situations are considered better to rebuild model:
## 1, most data is new. If initial model has 100 weeks and 80 weeks new data is added in refresh,
## it might be better to rebuild the model
## 2, new variables are added

# Run ?robyn_refresh to check parameter definition
Robyn <- robyn_refresh(
  robyn_object = robyn_object
  , dt_input = dt_simulated_weekly
  , dt_holidays = dt_prophet_holidays
<<<<<<< HEAD
  , refresh_steps = 1
  , refresh_mode = "manual"
  , refresh_iters = 1000 # 1k is estimation. Use refresh_mode = "manual" to try out.
  , refresh_trials = 3
  , clusters = FALSE
=======
  , refresh_steps = 13
  , refresh_mode = "auto"
  , refresh_iters = 100 # Iteration for refresh. 600 is rough estimation. We'll still
  # figuring out what's the ideal number.
  , refresh_trials = 1
  , clusters = TRUE
>>>>>>> d8f3da9b
)

## Besides plots: there're 4 csv output saved in the folder for further usage
# report_hyperparameters.csv, hyperparameters of all selected model for reporting
# report_aggregated.csv, aggregated decomposition per independent variable
# report_media_transform_matrix.csv, all media transformation vectors
# report_alldecomp_matrix.csv,all decomposition vectors of independent variables

# Export this refreshed model you wish to export
last_refresh_num <- sum(grepl('listRefresh', names(Robyn))) + 1 # Pick any refresh.
# Here's the final refresh using the model recommended by least combined normalized nrmse and decomp.rssd
ExportedRefreshModel <- robyn_save(
  robyn_object = robyn_object
  , select_model = Robyn[[last_refresh_num]]$OutputCollect$selectID
  , InputCollect = Robyn[[last_refresh_num]]$InputCollect
  , OutputCollect = Robyn[[last_refresh_num]]$OutputCollect
)

################################################################
#### Step 7: Get budget allocation recommendation based on selected refresh runs

# Run ?robyn_allocator to check parameter definition
AllocatorCollect <- robyn_allocator(
  robyn_object = robyn_object
  #, select_build = 1 # Use third refresh model
  , scenario = "max_response_expected_spend"
  , channel_constr_low = c(0.7, 0.7, 0.7, 0.7, 0.7)
  , channel_constr_up = c(1.2, 1.5, 1.5, 1.5, 1.5)
  , expected_spend = 2000000 # Total spend to be simulated
  , expected_spend_days = 14 # Duration of expected_spend in days
)
print(AllocatorCollect)
# plot(AllocatorCollect)

################################################################
#### Step 8: get marginal returns

## Example of how to get marginal ROI of next 1000$ from the 80k spend level for search channel

# Run ?robyn_response to check parameter definition

## -------------------------------- NOTE v3.6.0 CHANGE !!! ---------------------------------- ##
## The robyn_response() function can now output response for both spends and exposures (imps,
## GRP, newsletter sendings etc.) as well as plotting individual saturation curves. New
## argument names "media_metric" and "metric_value" instead of "paid_media_var" and "spend"
## are now used to accommodate this change. Also the returned output is a list now and
## contains also the plot.
## ------------------------------------------------------------------------------------------ ##

# Get response for 80k from result saved in robyn_object
Spend1 <- 60000
Response1 <- robyn_response(
  robyn_object = robyn_object
  #, select_build = 1 # 2 means the second refresh model. 0 means the initial model
<<<<<<< HEAD
  , media_metric = "search_S"
  , metric_value = Spend1)
Response1$response/Spend1 # ROI for search 80k
Response1$plot
=======
  , paid_media_spend = "search_S"
  , spend = Spend1)
Response1/Spend1 # ROI for search 80k
>>>>>>> d8f3da9b

# Get response for 81k
Spend2 <- Spend1 + 1000
Response2 <- robyn_response(
  robyn_object = robyn_object
  #, select_build = 1
<<<<<<< HEAD
  , media_metric = "search_S"
  , metric_value = Spend2)
Response2$response/Spend2 # ROI for search 81k
Response2$plot
=======
  , paid_media_spend = "search_S"
  , spend = Spend2)
Response2/Spend2 # ROI for search 81k
>>>>>>> d8f3da9b

# Marginal ROI of next 1000$ from 80k spend level for search
(Response2$response - Response1$response)/(Spend2 - Spend1)

## Example of getting paid media exposure response curves
imps <- 50000000
response_imps <- robyn_response(
  robyn_object = robyn_object
  #, select_build = 1
  , media_metric = "facebook_I"
  , metric_value = imps)
response_imps$response / imps * 1000
response_imps$plot

## Example of getting organic media exposure response curves
sendings <- 30000
response_sending <- robyn_response(
  robyn_object = robyn_object
  #, select_build = 1
  , media_metric = "newsletter"
  , metric_value = sendings)
response_sending$response / sendings * 1000
response_sending$plot

################################################################
#### Optional: get old model results

# Get old hyperparameters and select model
dt_hyper_fixed <- data.table::fread("~/Desktop/2022-03-31 12.32 rf4/pareto_hyperparameters.csv")
select_model <- "1_25_9"
dt_hyper_fixed <- dt_hyper_fixed[solID == select_model]

OutputCollectFixed <- robyn_run(
  # InputCollect must be provided by robyn_inputs with same dataset and parameters as before
  InputCollect = InputCollect
  , plot_folder = robyn_object
  , dt_hyper_fixed = dt_hyper_fixed)

# Save Robyn object for further refresh
robyn_save(robyn_object = robyn_object
           , select_model = select_model
           , InputCollect = InputCollect
           , OutputCollect = OutputCollectFixed)<|MERGE_RESOLUTION|>--- conflicted
+++ resolved
@@ -1,37 +1,32 @@
-# Copyright (c) Meta Platforms, Inc. and its affiliates.
+# Copyright (c) Facebook, Inc. and its affiliates.
 
 # This source code is licensed under the MIT license found in the
 # LICENSE file in the root directory of this source tree.
 
 #############################################################################################
-####################         Facebook MMM Open Source - Robyn 3.6.4    ######################
+####################         Facebook MMM Open Source - Robyn 3.4.8    ######################
 ####################                    Quick guide                   #######################
 #############################################################################################
 
 ################################################################
-#### Step 0: Setup environment
-
-## Install, load, and check (latest) version
-# install.packages("remotes") # Install remotes first if you haven't already
+#### Step 0: setup environment
+
+## Install and load libraries
+# install.packages("remotes") # Install remotes first if not already happend
 library(Robyn) # remotes::install_github("facebookexperimental/Robyn/R")
-
-# Please, check if you have installed the latest version before running this demo. Update if not
-# https://github.com/facebookexperimental/Robyn/blob/main/R/DESCRIPTION#L4
-packageVersion("Robyn")
-
-## Force multicore when using RStudio
+set.seed(123)
+
+## force multicore when using RStudio
 Sys.setenv(R_FUTURE_FORK_ENABLE="true")
 options(future.fork.enable = TRUE)
 
 ## Must install the python library Nevergrad once
-## ATTENTION: The latest Python 3.10 version may cause Nevergrad installation error
+## ATTENTION: The latest Python 3.10 version will cause Nevergrad installation error
 ## See here for more info about installing Python packages via reticulate
 ## https://rstudio.github.io/reticulate/articles/python_packages.html
 
-# install.packages("reticulate") # Install reticulate first if you haven't already
-# library("reticulate") # Load the library
-
-## Option 1: nevergrad installation via PIP (no additional installs)
+## Load library(reticulate)
+## Option 1: nevergrad installation via PIP
 # virtualenv_create("r-reticulate")
 # use_virtualenv("r-reticulate", required = TRUE)
 # py_install("nevergrad", pip = TRUE)
@@ -40,7 +35,7 @@
 # Sys.setenv(RETICULATE_PYTHON = "~/.virtualenvs/r-reticulate/bin/python")
 # Reset your R session and re-install Nevergrad with option 1
 
-## Option 2: nevergrad installation via conda (must have conda installed)
+## Option 2: nevergrad installation via conda
 # conda_create("r-reticulate", "Python 3.9") # Only works with <= Python 3.9 sofar
 # use_condaenv("r-reticulate")
 # conda_install("r-reticulate", "nevergrad", pip=TRUE)
@@ -56,7 +51,7 @@
 # https://github.com/facebookexperimental/Robyn/issues/189
 
 ################################################################
-#### Step 1: Load data
+#### Step 1: load data
 
 ## Check simulated dataset or load your own dataset
 data("dt_simulated_weekly")
@@ -74,77 +69,90 @@
 ################################################################
 #### Step 2a: For first time user: Model specification in 4 steps
 
-#### 2a-1: First, specify input variables
-
-## -------------------------------- NOTE v3.6.0 CHANGE !!! ---------------------------------- ##
-## All sign control are now automatically provided: "positive" for media & organic variables
-## and "default" for all others. User can still customise signs if necessary. Documentation
-## is available in ?robyn_inputs
-## ------------------------------------------------------------------------------------------ ##
+#### 2a-1: First, specify input data & model parameters
+
+# Run ?robyn_inputs to check parameter definition
 InputCollect <- robyn_inputs(
   dt_input = dt_simulated_weekly
   ,dt_holidays = dt_prophet_holidays
+
+  ### set variables
+
   ,date_var = "DATE" # date format must be "2020-01-01"
   ,dep_var = "revenue" # there should be only one dependent variable
-  ,dep_var_type = "revenue" # "revenue" (ROI) or "conversion" (CPA)
-  ,prophet_vars = c("trend", "season", "holiday") # "trend","season", "weekday" & "holiday"
-  ,prophet_country = "DE"# input one country. dt_prophet_holidays includes 59 countries by default
-  ,context_vars = c("competitor_sales_B", "events") # e.g. competitors, discount, unemployment etc
-  ,paid_media_spends = c("tv_S","ooh_S",	"print_S"	,"facebook_S", "search_S") # mandatory input
-  ,paid_media_vars = c("tv_S", "ooh_S"	,	"print_S"	,"facebook_I" ,"search_clicks_P") # mandatory.
-  # paid_media_vars must have same order as paid_media_spends. Use media exposure metrics like
-  # impressions, GRP etc. If not applicable, use spend instead.
-  ,organic_vars = c("newsletter") # marketing activity without media spend
-  ,factor_vars = c("events") # specify which variables in context_vars or organic_vars are factorial
+  ,dep_var_type = "revenue" # "revenue" or "conversion"
+
+  ,prophet_vars = c("trend", "season", "holiday") # "trend","season", "weekday", "holiday"
+  # are provided and case-sensitive. Recommended to at least keep Trend & Holidays
+  ,prophet_signs = c("default","default", "default") # c("default", "positive", and "negative").
+  # Recommend as default.Must be same length as prophet_vars
+  ,prophet_country = "DE"# only one country allowed once. Including national holidays
+  # for 59 countries, whose list can be found on our github guide
+
+  ,context_vars = c("competitor_sales_B", "events") # typically competitors, price &
+  # promotion, temperature, unemployment rate etc
+  ,context_signs = c("default", "default") # c("default", " positive", and "negative"),
+  # control the signs of coefficients for baseline variables
+
+  ,paid_media_vars = c("tv_S", "ooh_S"	,	"print_S"	,"facebook_I" ,"search_clicks_P")
+  # c("tv_S"	,"ooh_S",	"print_S"	,"facebook_I", "facebook_S","search_clicks_P"	,"search_S")
+  # we recommend to use media exposure metrics like impressions, GRP etc for the model.
+  # If not applicable, use spend instead
+  ,paid_media_signs = c("positive", "positive","positive", "positive", "positive")
+  # c("default", "positive", and "negative"). must have same length as paid_media_vars.
+  # Controls the signs of coefficients for media variables
+  ,paid_media_spends = c("tv_S","ooh_S",	"print_S"	,"facebook_S", "search_S")
+  # spends must have same order and same length as paid_media_vars
+
+  ,organic_vars = c("newsletter")
+  ,organic_signs = c("positive") # must have same length as organic_vars
+
+  ,factor_vars = c("events") # specify which variables in context_vars and
+  # organic_vars are factorial
+
+  ### set model parameters
+
+  ## set cores for parallel computing
+  ,cores = 6 # I am using 6 cores from 8 on my local machine. Use future::availableCores() to find out cores
+
+  ## set rolling window start
   ,window_start = "2016-11-23"
   ,window_end = "2018-08-22"
-<<<<<<< HEAD
-  ,adstock = "geometric" # geometric, weibull_cdf or weibull_pdf.
-=======
 
   ## set model core features
   ,adstock = "geometric" # geometric, weibull_cdf or weibull_pdf. Both weibull adstocks are more flexible
   # due to the changing decay rate over time, as opposed to the fixed decay rate for geometric. weibull_pdf
   # allows also lagging effect. Yet weibull adstocks are two-parametric and thus take longer to run.
-  ,iterations = 100  # number of allowed iterations per trial. For the simulated dataset with 11 independent
+  ,iterations = 2000  # number of allowed iterations per trial. For the simulated dataset with 11 independent
   # variables, 2000 is recommended for Geometric adstock, 4000 for weibull_cdf and 6000 for weibull_pdf.
   # The larger the dataset, the more iterations required to reach convergence.
 
   ,intercept_sign = "non_negative" # intercept_sign input must be any of: non_negative, unconstrained
   ,nevergrad_algo = "TwoPointsDE" # recommended algorithm for Nevergrad, the gradient-free
   # optimisation library https://facebookresearch.github.io/nevergrad/index.html
-  ,trials = 2 # number of allowed trials. 5 is recommended without calibration,
+  ,trials = 5 # number of allowed trials. 5 is recommended without calibration,
   # 10 with calibration.
 
   # Time estimation: with geometric adstock, 2000 iterations * 5 trials
   # and 6 cores, it takes less than 1 hour. Both Weibull adstocks take up to twice as much time.
->>>>>>> d8f3da9b
-)
-print(InputCollect)
-# ?robyn_inputs for more info
+)
+
 
 #### 2a-2: Second, define and add hyperparameters
 
-## -------------------------------- NOTE v3.6.0 CHANGE !!! ---------------------------------- ##
-## Default media variable for modelling has changed from paid_media_vars to paid_media_spends.
-## hyperparameter names needs to be base on paid_media_spends names. Run:
-hyper_names(adstock = InputCollect$adstock, all_media = InputCollect$all_media)
-## to see correct hyperparameter names. Check GitHub homepage for background of change.
-## Also calibration_input are required to be spend names.
-## ------------------------------------------------------------------------------------------ ##
-
 ## Guide to setup & understand hyperparameters
 
-## 1. IMPORTANT: set plot = TRUE to see helper plots of hyperparameter's effect in transformation
+## 1. IMPORTANT: check helper plots to see hyperparameter's effect in transformation
 plot_adstock(plot = FALSE)
 plot_saturation(plot = FALSE)
 
 ## 2. Get correct hyperparameter names:
-# All variables in paid_media_spends and organic_vars require hyperparameter and will be
+# All variables in paid_media_vars or organic_vars require hyperparameter and will be
 # transformed by adstock & saturation.
-# Run hyper_names() as above to get correct media hyperparameter names. All names in
-# hyperparameters must equal names from hyper_names(), case sensitive.
-# Run ?hyper_names to check parameter definition.
+# Difference between paid_media_vars and organic_vars is that paid_media_vars has spend that
+# needs to be specified in paid_media_spends specifically.
+# Run hyper_names() to get correct hyperparameter names. all names in hyperparameters must
+# equal names from hyper_names(), case sensitive.
 
 ## 3. Hyperparameter interpretation & recommendation:
 
@@ -177,21 +185,24 @@
 # in hyperparameter spaces for Nevergrad to explore, it also requires larger iterations
 # to converge.
 
-## Hill function for saturation: Hill function is a two-parametric function in Robyn with
+## Hill function as saturation: Hill function is a two-parametric function in Robyn with
 # alpha and gamma. Alpha controls the shape of the curve between exponential and s-shape.
 # Recommended bound is c(0.5, 3). The larger the alpha, the more S-shape. The smaller, the
 # more C-shape. Gamma controls the inflexion point. Recommended bounce is c(0.3, 1). The
 # larger the gamma, the later the inflection point in the response curve.
 
-## 4. Set individual hyperparameter bounds. They either contain two values e.g. c(0, 0.5),
-# or only one value, in which case you'd "fix" that hyperparameter.
-
-# Run hyper_limits() to check maximum upper and lower bounds by range
-# Example hyperparameters ranges for Geometric adstock
+## 4. Set each hyperparameter bounds. They either contains two values e.g. c(0, 0.5),
+# or only one value (in which case you've "fixed" that hyperparameter)
+
+# Run ?hyper_names to check parameter definition
+# Run hyper_limits() to check valid upper and lower bounds by range
+hyper_names(adstock = InputCollect$adstock, all_media = InputCollect$all_media)
+
+# Example hyperparameters for Geometric adstock
 hyperparameters <- list(
-  facebook_S_alphas = c(0.5, 3)
-  ,facebook_S_gammas = c(0.3, 1)
-  ,facebook_S_thetas = c(0, 0.3)
+  facebook_I_alphas = c(0.5, 3)
+  ,facebook_I_gammas = c(0.3, 1)
+  ,facebook_I_thetas = c(0, 0.3)
 
   ,print_S_alphas = c(0.5, 3)
   ,print_S_gammas = c(0.3, 1)
@@ -201,9 +212,9 @@
   ,tv_S_gammas = c(0.3, 1)
   ,tv_S_thetas = c(0.3, 0.8)
 
-  ,search_S_alphas = c(0.5, 3)
-  ,search_S_gammas = c(0.3, 1)
-  ,search_S_thetas = c(0, 0.3)
+  ,search_clicks_P_alphas = c(0.5, 3)
+  ,search_clicks_P_gammas = c(0.3, 1)
+  ,search_clicks_P_thetas = c(0, 0.3)
 
   ,ooh_S_alphas = c(0.5, 3)
   ,ooh_S_gammas = c(0.3, 1)
@@ -214,22 +225,21 @@
   ,newsletter_thetas = c(0.1, 0.4)
 )
 
-# Example hyperparameters ranges for Weibull CDF adstock
-# facebook_S_alphas = c(0.5, 3)
-# facebook_S_gammas = c(0.3, 1)
-# facebook_S_shapes = c(0.0001, 2)
-# facebook_S_scales = c(0, 0.1)
-
-# Example hyperparameters ranges for Weibull PDF adstock
-# facebook_S_alphas = c(0.5, 3
-# facebook_S_gammas = c(0.3, 1)
-# facebook_S_shapes = c(0.0001, 10)
-# facebook_S_scales = c(0, 0.1)
+# Example hyperparameters for Weibull CDF adstock
+# facebook_I_alphas = c(0.5, 3)
+# facebook_I_gammas = c(0.3, 1)
+# facebook_I_shapes = c(0.0001, 2)
+# facebook_I_scales = c(0, 0.1)
+
+# Example hyperparameters for Weibull PDF adstock
+# facebook_I_alphas = c(0.5, 3
+# facebook_I_gammas = c(0.3, 1)
+# facebook_I_shapes = c(0.0001, 10)
+# facebook_I_scales = c(0, 0.1)
 
 #### 2a-3: Third, add hyperparameters into robyn_inputs()
 
 InputCollect <- robyn_inputs(InputCollect = InputCollect, hyperparameters = hyperparameters)
-print(InputCollect)
 
 #### 2a-4: Fourth (optional), model calibration / add experimental input
 
@@ -242,29 +252,22 @@
 # 10k$ spend is tested against a hold-out for channel A, then input the incremental
 # return as point-estimate as the example below.
 # 3. The point-estimate has to always match the spend in the variable. For example, if
-# channel A usually has $100K weekly spend and the experimental holdout is 70%, input
-# the point-estimate for the $30K, not the $70K.
-
-## -------------------------------- NOTE v3.6.4 CHANGE !!! ---------------------------------- ##
-## Calibration channels need to be paid_media_spends or organic_vars name.
-## ------------------------------------------------------------------------------------------ ##
-# calibration_input <- data.frame(
+# channel A usually has 100k$ weekly spend and the experimental HO is 70%, input the
+# point-estimate for the 30k$, not the 70k$.
+
+# dt_calibration <- data.frame(
+#   channel = c("facebook_I",  "tv_S", "facebook_I")
 #   # channel name must in paid_media_vars
-#   channel = c("facebook_S",  "tv_S", "facebook_S"),
+#   , liftStartDate = as.Date(c("2018-05-01", "2017-11-27", "2018-07-01"))
 #   # liftStartDate must be within input data range
-#   liftStartDate = as.Date(c("2018-05-01", "2018-04-03", "2018-07-01")),
+#   , liftEndDate = as.Date(c("2018-06-10", "2017-12-03", "2018-07-20"))
 #   # liftEndDate must be within input data range
-#   liftEndDate = as.Date(c("2018-06-10", "2018-06-03", "2018-07-20")),
-#   # Provided value must be tested on same campaign level in model and same metric as dep_var_type
-#   liftAbs = c(400000, 300000, 200000),
-#   # Spend within experiment: should match within a 10% error your spend on date range for each channel from dt_input
-#   spend = c(421000, 7100, 240000),
-#   # Confidence: if frequentist experiment, you may use 1 - pvalue
-#   confidence = c(0.85, 0.8, 0.99),
-#   # KPI measured: must match your dep_var
-#   metric = c("revenue", "revenue", "revenue")
+#   , liftAbs = c(400000, 300000, 200000) # Provided value must be
+#   # tested on same campaign level in model and same metric as dep_var_type
 # )
-# InputCollect <- robyn_inputs(InputCollect = InputCollect, calibration_input = calibration_input)
+#
+# InputCollect <- robyn_inputs(InputCollect = InputCollect
+#                              , calibration_input = dt_calibration)
 
 
 ################################################################
@@ -279,15 +282,22 @@
 #   ,dep_var = "revenue"
 #   ,dep_var_type = "revenue"
 #   ,prophet_vars = c("trend", "season", "holiday")
+#   ,prophet_signs = c("default","default", "default")
 #   ,prophet_country = "DE"
 #   ,context_vars = c("competitor_sales_B", "events")
+#   ,context_signs = c("default", "default")
+#   ,paid_media_vars = c("tv_S", "ooh_S", 	"print_S", "facebook_I", "search_clicks_P")
+#   ,paid_media_signs = c("positive", "positive", "positive", "positive", "positive")
 #   ,paid_media_spends = c("tv_S", "ooh_S",	"print_S", "facebook_S", "search_S")
-#   ,paid_media_vars = c("tv_S", "ooh_S", 	"print_S", "facebook_I", "search_clicks_P")
 #   ,organic_vars = c("newsletter")
+#   ,organic_signs = c("positive")
 #   ,factor_vars = c("events")
+#   ,cores = 6
 #   ,window_start = "2016-11-23"
 #   ,window_end = "2018-08-22"
 #   ,adstock = "geometric"
+#   ,iterations = 2000
+#   ,trials = 5
 #   ,hyperparameters = hyperparameters # as in 2a-2 above
 #   #,calibration_input = dt_calibration # as in 2a-4 above
 # )
@@ -295,55 +305,26 @@
 ################################################################
 #### Step 3: Build initial model
 
-## Run all trials and iterations. Use ?robyn_run to check parameter definition
+# Run all trials and iterations
+# Use ?robyn_run to check parameter definition
 OutputModels <- robyn_run(
   InputCollect = InputCollect # feed in all model specification
-  #, cores = NULL # default
-  #, add_penalty_factor = FALSE # Untested feature. Use with caution.
-  , iterations = 2000 # recommended for the dummy dataset
-  , trials = 5 # recommended for the dummy dataset
+  # , lambda_control = 1 # range from 0-1 & default at 1. Details see ?robyn_run
   , outputs = FALSE # outputs = FALSE disables direct model output
 )
-print(OutputModels)
-
-## Check MOO (multi-objective optimization) convergence plots
-OutputModels$convergence$moo_distrb_plot
-OutputModels$convergence$moo_cloud_plot
-# check convergence rules ?robyn_converge
-
-## Calculate Pareto optimality, cluster and export results and plots. See ?robyn_outputs
+
+# Output results and plots & export into local files
 OutputCollect <- robyn_outputs(
   InputCollect, OutputModels
-  , pareto_fronts = 3
-  # , calibration_constraint = 0.1 # range c(0.01, 0.1) & default at 0.1
+  , pareto_fronts = 1 # decrease pareto_fronts to get less output models
+  # , calibration_constraint = 0.1 # range c(0.01, 0.1) & default at 0.1. Details see ?robyn_outputs
   , csv_out = "pareto" # "pareto" or "all"
-  , clusters = TRUE # Set to TRUE to cluster similar models by ROAS. See ?robyn_clusters
+  , clusters = TRUE # Set to TRUE to help reduce and select best models based on robyn_clusters()
   , plot_pareto = TRUE # Set to FALSE to deactivate plotting and saving model one-pagers
-  , plot_folder = robyn_object # path for plots export
-)
-print(OutputCollect)
-
-## Run & output in one go
-# OutputCollect <- robyn_run(
-#   InputCollect = InputCollect
-#   #, cores = NULL
-#   , iterations = 200
-#   , trials = 2
-#   #, add_penalty_factor = FALSE
-#   , outputs = TRUE
-#   , pareto_fronts = 3
-#   , csv_out = "pareto"
-#   , clusters = TRUE
-#   , plot_pareto = TRUE
-#   , plot_folder = robyn_object
-# )
-# convergence <- robyn_converge(OutputModels)
-# convergence$moo_distrb_plot
-# convergence$moo_cloud_plot
-# print(OutputCollect)
-
-## 4 csv files are exported into the folder for further usage. Check schema here:
-## https://github.com/facebookexperimental/Robyn/blob/main/demo/schema.R
+  , plot_folder = robyn_object # plots will be saved in the same folder as robyn_object
+)
+
+## Besides one-pager and clusters plots: there are 4 csv output saved in the folder for further usage
 # pareto_hyperparameters.csv, hyperparameters per Pareto output model
 # pareto_aggregated.csv, aggregated decomposition per independent variable of all Pareto output
 # pareto_media_transform_matrix.csv, all media transformation vectors
@@ -353,16 +334,6 @@
 ################################################################
 #### Step 4: Select and save the initial model
 
-<<<<<<< HEAD
-## Compare all model one-pagers and select one that mostly reflects your business reality
-print(OutputCollect)
-select_model <- "1_55_15" # select one from above
-ExportedModel <- robyn_save(
-  robyn_object = robyn_object # model object location and name
-  , select_model = select_model # selected model ID
-  , InputCollect = InputCollect
-  , OutputCollect = OutputCollect
-=======
 ## Compare all model one-pagers in the plot folder and select one that mostly represents
 ## your business reality
 
@@ -375,46 +346,44 @@
 
 OutputCollect$allSolutions # get all model IDs in result
 # OutputCollect$clusters$models # or from reduced results using obyn_clusters()
-select_model <- "1_11_3" # select one from above
+select_model <- "2_13_4" # select one from above
 robyn_save(robyn_object = robyn_object # model object location and name
            , select_model = select_model # selected model ID
            , InputCollect = InputCollect # all model input
            , OutputCollect = OutputCollect # all model output
->>>>>>> d8f3da9b
-)
-print(ExportedModel)
-# plot(ExportedModel)
+)
+
 
 ################################################################
 #### Step 5: Get budget allocation based on the selected model above
 
-## Budget allocation result requires further validation. Please use this recommendation with caution.
-## Don't interpret budget allocation result if selected model above doesn't meet business expectation.
+## Budget allocator result requires further validation. Please use this result with caution.
+## Don't interpret budget allocation result if selected result doesn't meet business expectation
 
 # Check media summary for selected model
-print(ExportedModel)
+OutputCollect$xDecompAgg[solID == select_model & !is.na(mean_spend)
+                         , .(rn, coef,mean_spend, mean_response, roi_mean
+                             , total_spend, total_response=xDecompAgg, roi_total, solID)]
 
 # Run ?robyn_allocator to check parameter definition
 # Run the "max_historical_response" scenario: "What's the revenue lift potential with the
 # same historical spend level and what is the spend mix?"
-AllocatorCollect1 <- robyn_allocator(
+AllocatorCollect <- robyn_allocator(
   InputCollect = InputCollect
   , OutputCollect = OutputCollect
   , select_model = select_model
   , scenario = "max_historical_response"
-  , channel_constr_low = 0.7
+  , channel_constr_low = c(0.7, 0.7, 0.7, 0.7, 0.7)
   , channel_constr_up = c(1.2, 1.5, 1.5, 1.5, 1.5)
-  , export = TRUE
-  , date_min = "2016-11-21"
-  , date_max = "2018-08-20"
-)
-print(AllocatorCollect1)
-# plot(AllocatorCollect1)
+)
+
+# View allocator result. Last column "optmResponseUnitTotalLift" is the total response lift.
+AllocatorCollect$dt_optimOut
 
 # Run the "max_response_expected_spend" scenario: "What's the maximum response for a given
 # total spend based on historical saturation and what is the spend mix?" "optmSpendShareUnit"
 # is the optimum spend share.
-AllocatorCollect2 <- robyn_allocator(
+AllocatorCollect <- robyn_allocator(
   InputCollect = InputCollect
   , OutputCollect = OutputCollect
   , select_model = select_model
@@ -423,52 +392,24 @@
   , channel_constr_up = c(1.2, 1.5, 1.5, 1.5, 1.5)
   , expected_spend = 1000000 # Total spend to be simulated
   , expected_spend_days = 7 # Duration of expected_spend in days
-  , export = TRUE
-)
-print(AllocatorCollect2)
-AllocatorCollect2$dt_optimOut
-# plot(AllocatorCollect2)
-
-## A csv is exported into the folder for further usage. Check schema here:
-## https://github.com/facebookexperimental/Robyn/blob/main/demo/schema.R
+)
+
+# View allocator result. Column "optmResponseUnitTotal" is the maximum unit (weekly with
+# simulated dataset) response. "optmSpendShareUnit" is the optimum spend share.
+AllocatorCollect$dt_optimOut
 
 ## QA optimal response
-<<<<<<< HEAD
-# Pick any media variable: InputCollect$all_media
-select_media <- "search_S"
-# For paid_media_spends set metric_value as your optimal spend
-metric_value <- AllocatorCollect1$dt_optimOut[channels == select_media, optmSpendUnit]
-# # For paid_media_vars and organic_vars, manually pick a value
-# metric_value <- 10000
-
-if (TRUE) {
-  optimal_response_allocator <- AllocatorCollect1$dt_optimOut[
-    channels == select_media, optmResponseUnit]
-  optimal_response <- robyn_response(
-    robyn_object = robyn_object,
-    select_build = 0,
-    media_metric = select_media,
-    metric_value = metric_value)
-  plot(optimal_response$plot)
-  if (length(optimal_response_allocator) > 0) {
-    cat("QA if results from robyn_allocator and robyn_response agree: ")
-    cat(round(optimal_response_allocator) == round(optimal_response$response), "( ")
-    cat(optimal_response$response, "==", optimal_response_allocator, ")\n")
-  }
-}
-=======
-# select_media <- "search_S"
+# select_media <- "search_clicks_P"
 # optimal_spend <- AllocatorCollect$dt_optimOut[channels== select_media, optmSpendUnit]
 # optimal_response_allocator <- AllocatorCollect$dt_optimOut[channels== select_media
 #                                                            , optmResponseUnit]
 # optimal_response <- robyn_response(robyn_object = robyn_object
 #                                    , select_build = 0
-#                                    , paid_media_spend = select_media
+#                                    , paid_media_var = select_media
 #                                    , spend = optimal_spend)
 # round(optimal_response_allocator) == round(optimal_response)
 # optimal_response_allocator; optimal_response
 
->>>>>>> d8f3da9b
 
 ################################################################
 #### Step 6: Model refresh based on selected model and saved Robyn.RDS object - Alpha
@@ -485,20 +426,12 @@
   robyn_object = robyn_object
   , dt_input = dt_simulated_weekly
   , dt_holidays = dt_prophet_holidays
-<<<<<<< HEAD
-  , refresh_steps = 1
-  , refresh_mode = "manual"
-  , refresh_iters = 1000 # 1k is estimation. Use refresh_mode = "manual" to try out.
-  , refresh_trials = 3
-  , clusters = FALSE
-=======
   , refresh_steps = 13
   , refresh_mode = "auto"
-  , refresh_iters = 100 # Iteration for refresh. 600 is rough estimation. We'll still
+  , refresh_iters = 1000 # Iteration for refresh. 600 is rough estimation. We'll still
   # figuring out what's the ideal number.
-  , refresh_trials = 1
+  , refresh_trials = 3
   , clusters = TRUE
->>>>>>> d8f3da9b
 )
 
 ## Besides plots: there're 4 csv output saved in the folder for further usage
@@ -507,15 +440,6 @@
 # report_media_transform_matrix.csv, all media transformation vectors
 # report_alldecomp_matrix.csv,all decomposition vectors of independent variables
 
-# Export this refreshed model you wish to export
-last_refresh_num <- sum(grepl('listRefresh', names(Robyn))) + 1 # Pick any refresh.
-# Here's the final refresh using the model recommended by least combined normalized nrmse and decomp.rssd
-ExportedRefreshModel <- robyn_save(
-  robyn_object = robyn_object
-  , select_model = Robyn[[last_refresh_num]]$OutputCollect$selectID
-  , InputCollect = Robyn[[last_refresh_num]]$InputCollect
-  , OutputCollect = Robyn[[last_refresh_num]]$OutputCollect
-)
 
 ################################################################
 #### Step 7: Get budget allocation recommendation based on selected refresh runs
@@ -523,15 +447,15 @@
 # Run ?robyn_allocator to check parameter definition
 AllocatorCollect <- robyn_allocator(
   robyn_object = robyn_object
-  #, select_build = 1 # Use third refresh model
+  , select_build = 3 # Use third refresh model
   , scenario = "max_response_expected_spend"
   , channel_constr_low = c(0.7, 0.7, 0.7, 0.7, 0.7)
   , channel_constr_up = c(1.2, 1.5, 1.5, 1.5, 1.5)
   , expected_spend = 2000000 # Total spend to be simulated
   , expected_spend_days = 14 # Duration of expected_spend in days
 )
-print(AllocatorCollect)
-# plot(AllocatorCollect)
+
+AllocatorCollect$dt_optimOut
 
 ################################################################
 #### Step 8: get marginal returns
@@ -540,75 +464,34 @@
 
 # Run ?robyn_response to check parameter definition
 
-## -------------------------------- NOTE v3.6.0 CHANGE !!! ---------------------------------- ##
-## The robyn_response() function can now output response for both spends and exposures (imps,
-## GRP, newsletter sendings etc.) as well as plotting individual saturation curves. New
-## argument names "media_metric" and "metric_value" instead of "paid_media_var" and "spend"
-## are now used to accommodate this change. Also the returned output is a list now and
-## contains also the plot.
-## ------------------------------------------------------------------------------------------ ##
-
-# Get response for 80k from result saved in robyn_object
-Spend1 <- 60000
+# Get response for 80k
+Spend1 <- 80000
 Response1 <- robyn_response(
   robyn_object = robyn_object
   #, select_build = 1 # 2 means the second refresh model. 0 means the initial model
-<<<<<<< HEAD
-  , media_metric = "search_S"
-  , metric_value = Spend1)
-Response1$response/Spend1 # ROI for search 80k
-Response1$plot
-=======
-  , paid_media_spend = "search_S"
+  , paid_media_var = "search_clicks_P"
   , spend = Spend1)
 Response1/Spend1 # ROI for search 80k
->>>>>>> d8f3da9b
 
 # Get response for 81k
-Spend2 <- Spend1 + 1000
+Spend2 <- Spend1+1000
 Response2 <- robyn_response(
   robyn_object = robyn_object
   #, select_build = 1
-<<<<<<< HEAD
-  , media_metric = "search_S"
-  , metric_value = Spend2)
-Response2$response/Spend2 # ROI for search 81k
-Response2$plot
-=======
-  , paid_media_spend = "search_S"
+  , paid_media_var = "search_clicks_P"
   , spend = Spend2)
 Response2/Spend2 # ROI for search 81k
->>>>>>> d8f3da9b
 
 # Marginal ROI of next 1000$ from 80k spend level for search
-(Response2$response - Response1$response)/(Spend2 - Spend1)
-
-## Example of getting paid media exposure response curves
-imps <- 50000000
-response_imps <- robyn_response(
-  robyn_object = robyn_object
-  #, select_build = 1
-  , media_metric = "facebook_I"
-  , metric_value = imps)
-response_imps$response / imps * 1000
-response_imps$plot
-
-## Example of getting organic media exposure response curves
-sendings <- 30000
-response_sending <- robyn_response(
-  robyn_object = robyn_object
-  #, select_build = 1
-  , media_metric = "newsletter"
-  , metric_value = sendings)
-response_sending$response / sendings * 1000
-response_sending$plot
+(Response2-Response1)/(Spend2-Spend1)
+
 
 ################################################################
 #### Optional: get old model results
 
 # Get old hyperparameters and select model
-dt_hyper_fixed <- data.table::fread("~/Desktop/2022-03-31 12.32 rf4/pareto_hyperparameters.csv")
-select_model <- "1_25_9"
+dt_hyper_fixed <- data.table::fread("~/Desktop/2021-07-29 00.56 init/pareto_hyperparameters.csv")
+select_model <- "1_24_5"
 dt_hyper_fixed <- dt_hyper_fixed[solID == select_model]
 
 OutputCollectFixed <- robyn_run(
