--- conflicted
+++ resolved
@@ -432,14 +432,11 @@
         X = self.featurized_mmm_data.dt_mod.drop(
             columns=[self.mmm_data.mmmdata_spec.dep_var]
         )
-<<<<<<< HEAD
-=======
 
         # Add debug self.logger.debugs
         self.logger.debug("Before scaling:")
         self.logger.debug("X head 5:", X.head())
         self.logger.debug("y head 5:", y.head())
->>>>>>> 5e15e954
 
         # Convert date columns to numeric
         date_columns = X.select_dtypes(include=["datetime64", "object"]).columns
@@ -447,10 +444,6 @@
             X[col] = pd.to_datetime(X[col], errors="coerce", format="%Y-%m-%d")
             min_date = X[col].min()
             X[col] = X[col].fillna(min_date)
-<<<<<<< HEAD
-            # Convert to days since minimum date, handling potential NaT values
-=======
->>>>>>> 5e15e954
             X[col] = (
                 (X[col] - min_date).dt.total_seconds().div(86400).fillna(0).astype(int)
             )
@@ -492,11 +485,8 @@
     def _hill_transformation(
         self, x: pd.Series, alpha: float, gamma: float
     ) -> pd.Series:
-<<<<<<< HEAD
-=======
         # Add debug self.logger.debugs
         self.logger.debug(f"Before hill: {x.head()}")
->>>>>>> 5e15e954
         x_scaled = (x - x.min()) / (x.max() - x.min())
         result = x_scaled**alpha / (x_scaled**alpha + gamma**alpha)
         self.logger.debug(f"After hill: {result.head()}")
@@ -751,18 +741,6 @@
             X_train, y_train = X_scaled, y_scaled
             X_val = X_test = y_val = y_test = None
 
-<<<<<<< HEAD
-        # Calculate lambda parameters like glmnet
-        alpha = 0.001  # R's ridge regression default
-        lambda_max = np.max(np.abs(X_train.to_numpy().T @ y_train.to_numpy())) / (
-            alpha * len(y_train)
-        )
-        lambda_min_ratio = 0.0001
-        lambda_hp = params.get("lambda", 1.0)  # Using lambda instead of lambda_
-        lambda_ = lambda_max * lambda_min_ratio + lambda_hp * (
-            lambda_max - lambda_max * lambda_min_ratio
-        )
-=======
         # Calculate lambda parameters matching R's glmnet
         lambda_max = np.max(np.abs(X_train.to_numpy().T @ y_train.to_numpy())) / len(
             y_train
@@ -778,7 +756,6 @@
         self.logger.debug(f"lambda_min_ratio: {lambda_min_ratio}")
         self.logger.debug(f"lambda_hp: {params['lambda']}")
         self.logger.debug(f"final lambda_: {lambda_}")
->>>>>>> 5e15e954
 
         # Fit model
         model = Ridge(alpha=lambda_, fit_intercept=True)
@@ -853,10 +830,6 @@
         effects_norm = {k: v / total_effect for k, v in media_effects.items()}
         spends_norm = {k: v / total_spend for k, v in media_spends.items()}
 
-<<<<<<< HEAD
-        # Calculate RSSD
-=======
->>>>>>> 5e15e954
         effect_spend_diff = [
             effects_norm[col] - spends_norm[col] for col in paid_media_cols
         ]
@@ -889,10 +862,6 @@
             }
         )
 
-<<<<<<< HEAD
-        # Update parameters with time info and metrics
-=======
->>>>>>> 5e15e954
         params_formatted.update(
             {
                 "sol_id": sol_id,
@@ -901,14 +870,6 @@
                 "pos": pos,
             }
         )
-<<<<<<< HEAD
-
-        # Calculate x_decomp_agg with updated metrics
-        x_decomp_agg = self._calculate_x_decomp_agg(
-            model, X_train, y_train, {**params_formatted, **metrics}
-        )
-=======
->>>>>>> 5e15e954
 
         # Calculate decompositions
         x_decomp_agg = self._calculate_x_decomp_agg(
