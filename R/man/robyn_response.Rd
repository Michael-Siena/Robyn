--- conflicted
+++ resolved
@@ -2,39 +2,28 @@
 % Please edit documentation in R/model.R
 \name{robyn_response}
 \alias{robyn_response}
-\title{Response Function}
+\title{The response function}
 \usage{
 robyn_response(
   robyn_object = NULL,
   select_build = NULL,
-<<<<<<< HEAD
-  media_metric = NULL,
-=======
-  paid_media_spend = NULL,
->>>>>>> d8f3da9b
+  paid_media_var = NULL,
   select_model = NULL,
-  metric_value = NULL,
+  spend = NULL,
   dt_hyppar = NULL,
   dt_coef = NULL,
-  InputCollect = NULL,
-  OutputCollect = NULL,
-  quiet = FALSE
+  InputCollect = NULL
 )
 }
 \arguments{
 \item{robyn_object}{Character. Path of the \code{Robyn.RDS} object
 that contains all previous modeling information.}
 
-\item{select_build}{Integer. Default to the latest model build. \code{select_build = 0}
-selects the initial model. \code{select_build = 1} selects the first refresh model.}
+\item{select_build}{Integer. Default to the latest model build. \code{select_buil = 0}
+selects the initial model. \code{select_buil = 1} selects the first refresh model.}
 
-<<<<<<< HEAD
-\item{media_metric}{A character. Selected media variable for the response.
-Must be one value from paid_media_spends, paid_media_vars or organic_vars}
-=======
-\item{paid_media_spend}{A character. Selected paid media variable for the response.
-Must be within \code{InputCollect$paid_media_spends}}
->>>>>>> d8f3da9b
+\item{paid_media_var}{A character. Selected paid media variable for the response.
+Must be within \code{InputCollect$paid_media_vars}}
 
 \item{select_model}{Character. A model \code{SolID}. When \code{robyn_object}
 is provided, \code{select_model} defaults to the already selected \code{SolID}. When
@@ -42,7 +31,7 @@
 \code{InputCollect} and \code{OutputCollect}, and must be one of
 \code{OutputCollect$allSolutions}.}
 
-\item{metric_value}{Numeric. Desired metric value to return a response for.}
+\item{spend}{Numeric. The desired spend level to return a response for.}
 
 \item{dt_hyppar}{A data.table. When \code{robyn_object} is not provided, use
 \code{dt_hyppar = OutputCollect$resultHypParam}. It must be provided along
@@ -54,101 +43,53 @@
 
 \item{InputCollect}{List. Contains all input parameters for the model.
 Required when \code{robyn_object} is not provided.}
-
-\item{OutputCollect}{List. Containing all model result.
-Required when \code{robyn_object} is not provided.}
-
-\item{quiet}{Boolean. Keep messages off?}
-}
-\value{
-List. Response value and plot. Class: \code{robyn_response}.
 }
 \description{
-\code{robyn_response()} returns the response for a given
+The \code{robyn_response()} function returns the response for a given
 spend level of a given \code{paid_media_vars} from a selected model
-result and selected model build (initial model, refresh model, etc.).
+result from a selected model build (initial model, refresh model etc.).
 }
 \examples{
 \dontrun{
-# Having InputCollect and OutputCollect results OR robyn_object
-# Set your exported model location
-robyn_object <- "~/Desktop/MyRobyn.RDS"
+## Get marginal response (mResponse) and marginal ROI (mROI) for
+## the next 1k on 80k for search_clicks_P, when provided the saved
+## robyn_object by the robyn_save() function.
 
-# Get marginal response (mResponse) and marginal ROI (mROI) for
-# the next 1k on 80k for search_S, when provided the saved
-# robyn_object by the robyn_save() function.
+# Get response for 80k
 spend1 <- 80000
 Response1 <- robyn_response(
   robyn_object = robyn_object,
-<<<<<<< HEAD
-  media_metric = "search_S",
-  metric_value = spend1
-)$response
-=======
-  paid_media_spend = "search_S",
+  paid_media_var = "search_clicks_P",
   spend = spend1
 )
 
->>>>>>> d8f3da9b
 # Get ROI for 80k
 Response1 / spend1 # ROI for search 80k
+
 # Get response for 81k
 spend2 <- spend1 + 1000
 Response2 <- robyn_response(
   robyn_object = robyn_object,
-<<<<<<< HEAD
-  media_metric = "search_S",
-  metric_value = spend2
-)$response
-=======
-  paid_media_spend = "search_S",
+  paid_media_var = "search_clicks_P",
   spend = spend2
 )
 
->>>>>>> d8f3da9b
 # Get ROI for 81k
 Response2 / spend2 # ROI for search 81k
+
 # Get marginal response (mResponse) for the next 1k on 80k
 Response2 - Response1
+
 # Get marginal ROI (mROI) for the next 1k on 80k
 (Response2 - Response1) / (spend2 - spend1)
 
-# Example of getting paid media exposure response curves
-imps <- 1000000
-response_imps <- robyn_response(
-  robyn_object = robyn_object,
-  media_metric = "facebook_I",
-  metric_value = imps
-)$response
-response_per_1k_imps <- response_imps / imps * 1000
-response_per_1k_imps
 
-# Example of getting organic media exposure response curves
-sendings <- 30000
-response_sending <- robyn_response(
-  robyn_object = robyn_object,
-  media_metric = "newsletter",
-  metric_value = sendings
-)$response
-response_per_1k_send <- response_sending / sendings * 1000
-response_per_1k_send
+## Get response for 80k for search_clicks_P from the third model refresh
 
-# Get response for 80k for search_S from the third model refresh
 robyn_response(
   robyn_object = robyn_object,
   select_build = 3,
-<<<<<<< HEAD
-  media_metric = "search_S",
-  metric_value = 80000
-)
-
-# Get response for 80k for search_S from the a certain model SolID
-# in the current model output in the global environment
-robyn_response(
-  media_metric = "search_S",
-  metric_value = 80000,
-=======
-  paid_media_spend = "search_S",
+  paid_media_var = "search_clicks_P",
   spend = 80000
 )
 
@@ -156,9 +97,9 @@
 ## in the current model output in the global environment
 
 robyn_response(,
-  paid_media_spend = "search_S",
->>>>>>> d8f3da9b
+  paid_media_var = "search_clicks_P",
   select_model = "3_10_3",
+  spend = 80000,
   dt_hyppar = OutputCollect$resultHypParam,
   dt_coef = OutputCollect$xDecompAgg,
   InputCollect = InputCollect
