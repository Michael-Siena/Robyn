# Copyright (c) Meta Platforms, Inc. and its affiliates.

# This source code is licensed under the MIT license found in the
# LICENSE file in the root directory of this source tree.

####################################################################
#' Robyn Modelling Function
#'
#' \code{robyn_run()} consumes \code{robyn_input()} outputs,
#' runs \code{robyn_mmm()}, and collects all modeling results.
#'
#' @inheritParams robyn_allocator
#' @inheritParams robyn_outputs
#' @inheritParams robyn_inputs
#' @param dt_hyper_fixed data.frame. Only provide when loading old model results.
#' It consumes hyperparameters from saved csv \code{pareto_hyperparameters.csv}.
#' @param add_penalty_factor Boolean. Add penalty factor hyperparameters to
#' glmnet's penalty.factor to be optimized by nevergrad. Use with caution, because
#' this feature might add too much hyperparameter space and probably requires
#' more iterations to converge.
#' @param refresh Boolean. Set to \code{TRUE} when used in \code{robyn_refresh()}.
#' @param cores Integer. Default to \code{parallel::detectCores() - 1} (all cores
#' except one). Set to 1 if you want to turn parallel computing off.
#' @param iterations Integer. Recommended 2000 for default when using
#' \code{nevergrad_algo = "TwoPointsDE"}.
#' @param trials Integer. Recommended 5 for default
#' \code{nevergrad_algo = "TwoPointsDE"}.
#' @param nevergrad_algo Character. Default to "TwoPointsDE". Options are
#' \code{c("DE","TwoPointsDE", "OnePlusOne", "DoubleFastGADiscreteOnePlusOne",
#' "DiscreteOnePlusOne", "PortfolioDiscreteOnePlusOne", "NaiveTBPSA",
#' "cGA", "RandomSearch")}.
#' @param intercept_sign Character. Choose one of "non_negative" (default) or
#' "unconstrained". By default, if intercept is negative, Robyn will drop intercept
#' and refit the model. Consider changing intercept_sign to "unconstrained" when
#' there are \code{context_vars} with large positive values.
#' @param seed Integer. For reproducible results when running nevergrad.
#' @param outputs Boolean. Process results with \code{robyn_outputs()}?
#' @param lambda_control Deprecated in v3.6.0.
#' @param ... Additional parameters passed to \code{robyn_outputs()}.
#' @return List. Class: \code{robyn_models}. Contains the results of all trials
#' and iterations modeled.
#' @examples
#' \dontrun{
#' # Having InputCollect results
#' OutputCollect <- robyn_run(
#'   InputCollect = InputCollect,
#'   cores = 2,
#'   iterations = 200,
#'   trials = 1,
#'   outputs = FALSE
#' )
#' }
#' @return List. Contains all trained models. Class: \code{robyn_models}.
#' @export
robyn_run <- function(InputCollect = NULL,
                      dt_hyper_fixed = NULL,
                      json_file = NULL,
                      add_penalty_factor = FALSE,
                      refresh = FALSE,
                      seed = 123L,
                      outputs = FALSE,
                      quiet = FALSE,
                      cores = NULL,
                      trials = 5,
                      iterations = 2000,
                      nevergrad_algo = "TwoPointsDE",
                      intercept_sign = "non_negative",
                      lambda_control = NULL,
                      ...) {
  t0 <- Sys.time()

  ### Use previously exported model using json_file
  if (!is.null(json_file)) {
    # InputCollect <- robyn_inputs(json_file = json_file, dt_input = dt_input, dt_holidays = dt_holidays)
    if (is.null(InputCollect)) InputCollect <- robyn_inputs(json_file = json_file, ...)
    json <- robyn_read(json_file, step = 2, quiet = TRUE)
    dt_hyper_fixed <- json$ExportedModel$hyper_values
    for (i in seq_along(json$ExportedModel)) {
      assign(names(json$ExportedModel)[i], json$ExportedModel[[i]])
    }
<<<<<<< HEAD
    bootstrap <- select(json$ExportedModel$summary, any_of(c("variable", "boot_mean", "ci_low", "ci_up")))
    if (is.null(seed) | length(seed) == 0) seed <- 123L
=======
    if (is.null(seed) || length(seed) == 0) seed <- 123L
>>>>>>> f0824a31
    dt_hyper_fixed$solID <- json$ExportedModel$select_model
  } else {
    bootstrap <- NULL
  }

  #####################################
  #### Set local environment

  if (!"hyperparameters" %in% names(InputCollect) || is.null(InputCollect$hyperparameters)) {
    stop("Must provide 'hyperparameters' in robyn_inputs()'s output first")
  }

  # Check and warn on legacy inputs (using InputCollect params as robyn_run() inputs)
  InputCollect <- check_legacy_input(InputCollect, cores, iterations, trials, intercept_sign, nevergrad_algo)
  # Overwrite values imported from InputCollect
  legacyValues <- InputCollect[LEGACY_PARAMS]
  legacyValues <- legacyValues[!unlist(lapply(legacyValues, is.null))]
  if (length(legacyValues) > 0) {
    for (i in seq_along(InputCollect)) assign(names(InputCollect)[i], InputCollect[[i]])
  }

  max_cores <- parallel::detectCores()
  if (is.null(cores)) {
    cores <- max_cores - 1 # It's recommended to always leave at least one core free
  } else if (cores > max_cores) {
    warning(sprintf("Max possible cores in your machine is %s (your input was %s)", max_cores, cores))
    cores <- max_cores
  }
  if (cores == 0) cores <- 1

  hyps_fixed <- !is.null(dt_hyper_fixed)
  if (hyps_fixed) trials <- iterations <- 1
  check_run_inputs(cores, iterations, trials, intercept_sign, nevergrad_algo)
  check_iteration(InputCollect$calibration_input, iterations, trials, hyps_fixed, refresh)
  init_msgs_run(InputCollect, refresh, lambda_control = NULL, quiet)

  #####################################
  #### Prepare hyper-parameters

  hyper_collect <- hyper_collector(
    InputCollect,
    hyper_in = InputCollect$hyperparameters,
    add_penalty_factor, dt_hyper_fixed, cores
  )
  InputCollect$hyper_updated <- hyper_collect$hyper_list_all

  #####################################
  #### Run robyn_mmm on set_trials

  OutputModels <- robyn_train(
    InputCollect, hyper_collect,
    cores, iterations, trials, intercept_sign, nevergrad_algo,
    dt_hyper_fixed, add_penalty_factor,
    refresh, seed, quiet
  )

  attr(OutputModels, "hyper_fixed") <- hyper_collect$all_fixed
  attr(OutputModels, "bootstrap") <- bootstrap
  attr(OutputModels, "refresh") <- refresh

  if (TRUE) {
    OutputModels$cores <- cores
    OutputModels$iterations <- iterations
    OutputModels$trials <- trials
    OutputModels$intercept_sign <- intercept_sign
    OutputModels$nevergrad_algo <- nevergrad_algo
    OutputModels$add_penalty_factor <- add_penalty_factor
    OutputModels$hyper_updated <- hyper_collect$hyper_list_all
  }

<<<<<<< HEAD
  # collect all decomp vectors
  vec_dfs <- c("xDecompVec", "xDecompVecImmediate", "xDecompVecCarryover")
  temp <- OutputModels[names(OutputModels) %in% paste0("trial", 1:trials)]
  vec_collect <- list()
  for (i in vec_dfs) {
    vec_collect[[i]] <- bind_rows(
      mapply(function(res, tr) {
        res$resultCollect[[i]] %>%
          mutate(trial = tr) %>%
          mutate(solID = paste(.data$trial, .data$iterNG, .data$iterPar, sep = "_"))
      },
      res = temp, tr = 1:trials, SIMPLIFY = FALSE
      )
    )
  }
  OutputModels[["vec_collect"]] <- vec_collect


  if (!outputs & is.null(dt_hyper_fixed)) {
=======
  if (!outputs && is.null(dt_hyper_fixed)) {
>>>>>>> f0824a31
    output <- OutputModels
  } else if (!hyper_collect$all_fixed) {
    output <- robyn_outputs(InputCollect, OutputModels, ...)
  } else {
    output <- robyn_outputs(InputCollect, OutputModels, clusters = FALSE, ...)
  }

  # Check convergence when more than 1 iteration
  if (!hyper_collect$all_fixed) {
    output[["convergence"]] <- robyn_converge(OutputModels, ...)
  } else {
    output[["selectID"]] <- OutputModels$trial1$resultCollect$resultHypParam$solID
    if (!quiet) message("Successfully recreated model ID: ", output$selectID)
  }

  # Save hyper-parameters list
  output[["hyper_updated"]] <- hyper_collect$hyper_list_all
  output[["seed"]] <- seed

  # Report total timing
  attr(output, "runTime") <- round(difftime(Sys.time(), t0, units = "mins"), 2)
  if (!quiet && iterations > 1) message(paste("Total run time:", attr(output, "runTime"), "mins"))

  class(output) <- unique(c("robyn_models", class(output)))
  return(output)
}

#' @rdname robyn_run
#' @aliases robyn_run
#' @param x \code{robyn_models()} output.
#' @export
print.robyn_models <- function(x, ...) {
  is_fixed <- all(lapply(x$hyper_updated, length) == 1)
  print(glued(
    "
  Total trials: {x$trials}
  Iterations per trial: {x$iterations} {total_iters}
  Runtime (minutes): {attr(x, 'runTime')}
  Cores: {x$cores}

  Updated Hyper-parameters{fixed}:
  {hypers}

  Nevergrad Algo: {x$nevergrad_algo}
  Intercept sign: {x$intercept_sign}
  Penalty factor: {x$add_penalty_factor}
  Refresh: {isTRUE(attr(x, 'refresh'))}

  Convergence on last quantile (iters {iters}):
    {convergence}

  ",
    total_iters = sprintf("(%s real)", ifelse(
      "trial1" %in% names(x), nrow(x$trial1$resultCollect$resultHypParam), 1
    )),
    iters = ifelse(is.null(x$convergence), 1, paste(tail(x$convergence$errors$cuts, 2), collapse = ":")),
    fixed = ifelse(is_fixed, " (fixed)", ""),
    convergence = if (!is_fixed) paste(x$convergence$conv_msg, collapse = "\n  ") else "Fixed hyper-parameters",
    hypers = flatten_hyps(x$hyper_updated)
  ))

  if ("robyn_outputs" %in% class(x)) {
    print(glued(
      "
Plot Folder: {x$plot_folder}
Calibration Constraint: {x$calibration_constraint}
Hyper-parameters fixed: {x$hyper_fixed}
Pareto-front ({x$pareto_fronts}) All solutions ({nSols}): {paste(x$allSolutions, collapse = ', ')}
{clusters_info}
",
      nSols = length(x$allSolutions),
      clusters_info = if ("clusters" %in% names(x)) {
        glued(
          "Clusters (k = {x$clusters$n_clusters}): {paste(x$clusters$models$solID, collapse = ', ')}"
        )
      } else {
        NULL
      }
    ))
  }
}


####################################################################
#' Train Robyn Models
#'
#' \code{robyn_train()} consumes output from \code{robyn_input()}
#' and runs the \code{robyn_mmm()} on each trial.
#'
#' @inheritParams robyn_run
#' @param hyper_collect List. Containing hyperparameter bounds. Defaults to
#' \code{InputCollect$hyperparameters}.
#' @return List. Iteration results to include in \code{robyn_run()} results.
#' @export
robyn_train <- function(InputCollect, hyper_collect,
                        cores, iterations, trials,
                        intercept_sign, nevergrad_algo,
                        dt_hyper_fixed = NULL,
                        add_penalty_factor = FALSE,
                        refresh = FALSE, seed = 123,
                        quiet = FALSE) {
  hyper_fixed <- hyper_collect$all_fixed

  if (hyper_fixed) {
    OutputModels <- list()
    OutputModels[[1]] <- robyn_mmm(
      InputCollect = InputCollect,
      hyper_collect = hyper_collect,
      iterations = iterations,
      cores = cores,
      nevergrad_algo = nevergrad_algo,
      intercept_sign = intercept_sign,
      dt_hyper_fixed = dt_hyper_fixed,
      seed = seed,
      quiet = quiet
    )

    OutputModels[[1]]$trial <- 1
    OutputModels[[1]]$resultCollect$resultHypParam <- arrange(
      OutputModels[[1]]$resultCollect$resultHypParam, .data$iterPar
    )
    dt_IDs <- data.frame(
      solID = dt_hyper_fixed$solID,
      iterPar = OutputModels[[1]]$resultCollect$resultHypParam$iterPar
    )
    these <- c("resultHypParam", "xDecompAgg", "xDecompVec", "decompSpendDist")
    for (tab in these) {
      OutputModels[[1]]$resultCollect[[tab]] <- left_join(
        OutputModels[[1]]$resultCollect[[tab]], dt_IDs,
        by = "iterPar"
      )
    }
  } else {

    ## Run robyn_mmm on set_trials if hyperparameters are not all fixed
    check_init_msg(InputCollect, cores)

    if (!quiet) {
      message(paste(
        ">>> Starting", trials, "trials with",
        iterations, "iterations each",
        ifelse(is.null(InputCollect$calibration_input), "using", "with calibration using"),
        nevergrad_algo, "nevergrad algorithm..."
      ))
    }

    OutputModels <- list()

    for (ngt in 1:trials) { # ngt = 1
      if (!quiet) message(paste("  Running trial", ngt, "of", trials))
      model_output <- robyn_mmm(
        InputCollect = InputCollect,
        hyper_collect = hyper_collect,
        iterations = iterations,
        cores = cores,
        nevergrad_algo = nevergrad_algo,
        intercept_sign = intercept_sign,
        add_penalty_factor = add_penalty_factor,
        refresh = refresh,
        seed = seed + ngt,
        quiet = quiet
      )
      check_coef0 <- any(model_output$resultCollect$decompSpendDist$decomp.rssd == Inf)
      if (check_coef0) {
        num_coef0_mod <- filter(model_output$resultCollect$decompSpendDist, is.infinite(.data$decomp.rssd)) %>%
          distinct(.data$iterNG, .data$iterPar) %>%
          nrow()
        num_coef0_mod <- ifelse(num_coef0_mod > iterations, iterations, num_coef0_mod)
        if (!quiet) {
          message(paste(
            "This trial contains", num_coef0_mod, "iterations with all media coefficient = 0.",
            "Please reconsider your media variable choice if the pareto choices are unreasonable.",
            "\n   Recommendations:",
            "\n1. Increase hyperparameter ranges for 0-coef channels to give Robyn more freedom",
            "\n2. Split media into sub-channels, and/or aggregate similar channels, and/or introduce other media",
            "\n3. Increase trials to get more samples"
          ))
        }
      }
      model_output["trial"] <- ngt
      OutputModels[[ngt]] <- model_output
    }
  }
  names(OutputModels) <- paste0("trial", seq_along(OutputModels))
  return(OutputModels)
}


####################################################################
#' Core MMM Function
#'
#' \code{robyn_mmm()} function activates Nevergrad to generate samples of
#' hyperparameters, conducts media transformation within each loop, fits the
#' Ridge regression, calibrates the model optionally, decomposes responses
#' and collects the result. It's an inner function within \code{robyn_run()}.
#'
#' @inheritParams robyn_run
#' @inheritParams robyn_allocator
#' @param hyper_collect List. Containing hyperparameter bounds. Defaults to
#' \code{InputCollect$hyperparameters}.
#' @param iterations Integer. Number of iterations to run.
#' @return List. MMM results with hyperparameters values.
#' @export
robyn_mmm <- function(InputCollect,
                      hyper_collect,
                      iterations,
                      cores,
                      nevergrad_algo,
                      intercept_sign,
                      add_penalty_factor = FALSE,
                      dt_hyper_fixed = NULL,
                      # lambda_fixed = NULL,
                      refresh = FALSE,
                      seed = 123L,
                      quiet = FALSE) {
  if (reticulate::py_module_available("nevergrad")) {
    ng <- reticulate::import("nevergrad", delay_load = TRUE)
    if (is.integer(seed)) {
      np <- reticulate::import("numpy", delay_load = FALSE)
      np$random$seed(seed)
    }
  } else {
    stop("You must have nevergrad python library installed.")
  }

  ################################################
  #### Collect hyperparameters

  if (TRUE) {
    hypParamSamName <- names(hyper_collect$hyper_list_all)
    # Optimization hyper-parameters
    hyper_bound_list_updated <- hyper_collect$hyper_bound_list_updated
    hyper_bound_list_updated_name <- names(hyper_bound_list_updated)
    hyper_count <- length(hyper_bound_list_updated_name)
    # Fixed hyper-parameters
    hyper_bound_list_fixed <- hyper_collect$hyper_bound_list_fixed
    hyper_bound_list_fixed_name <- names(hyper_bound_list_fixed)
    hyper_count_fixed <- length(hyper_bound_list_fixed_name)
    dt_hyper_fixed_mod <- hyper_collect$dt_hyper_fixed_mod
    hyper_fixed <- hyper_collect$all_fixed
  }

  ################################################
  #### Setup environment

  if (is.null(InputCollect$dt_mod)) {
    stop("Run InputCollect$dt_mod <- robyn_engineering() first to get the dt_mod")
  }

  ## Get environment for parallel backend
  if (TRUE) {
    dt_mod <- InputCollect$dt_mod
    xDecompAggPrev <- InputCollect$xDecompAggPrev
    rollingWindowStartWhich <- InputCollect$rollingWindowStartWhich
    rollingWindowEndWhich <- InputCollect$rollingWindowEndWhich
    refreshAddedStart <- InputCollect$refreshAddedStart
    dt_modRollWind <- InputCollect$dt_modRollWind
    refresh_steps <- InputCollect$refresh_steps
    rollingWindowLength <- InputCollect$rollingWindowLength
    paid_media_spends <- InputCollect$paid_media_spends
    organic_vars <- InputCollect$organic_vars
    context_vars <- InputCollect$context_vars
    prophet_vars <- InputCollect$prophet_vars
    adstock <- InputCollect$adstock
    context_signs <- InputCollect$context_signs
    paid_media_signs <- InputCollect$paid_media_signs
    prophet_signs <- InputCollect$prophet_signs
    organic_signs <- InputCollect$organic_signs
    all_media <- InputCollect$all_media
    calibration_input <- InputCollect$calibration_input
    optimizer_name <- nevergrad_algo
    add_penalty_factor <- add_penalty_factor
    intercept_sign <- intercept_sign
    i <- NULL # For parallel iterations (globalVar)
  }

  ################################################
  #### Get spend share

  dt_inputTrain <- InputCollect$dt_input[rollingWindowStartWhich:rollingWindowEndWhich, ]
  temp <- select(dt_inputTrain, all_of(paid_media_spends))
  dt_spendShare <- data.frame(
    rn = paid_media_spends,
    total_spend = unlist(summarise_all(temp, sum)),
    mean_spend = unlist(summarise_all(temp, function(x) {
      ifelse(is.na(mean(x[x > 0])), 0, mean(x[x > 0]))
    }))
  ) %>%
    mutate(spend_share = .data$total_spend / sum(.data$total_spend))
  # When not refreshing, dt_spendShareRF = dt_spendShare
  refreshAddedStartWhich <- which(dt_modRollWind$ds == refreshAddedStart)
  temp <- select(dt_inputTrain, all_of(paid_media_spends)) %>%
    slice(refreshAddedStartWhich:rollingWindowLength)
  dt_spendShareRF <- data.frame(
    rn = paid_media_spends,
    total_spend = unlist(summarise_all(temp, sum)),
    mean_spend = unlist(summarise_all(temp, function(x) {
      ifelse(is.na(mean(x[x > 0])), 0, mean(x[x > 0]))
    }))
  ) %>%
    mutate(spend_share = .data$total_spend / sum(.data$total_spend))
  # Join both dataframes into a single one
  dt_spendShare <- left_join(dt_spendShare, dt_spendShareRF, "rn", suffix = c("", "_refresh"))

  ################################################
  #### Get lambda
  lambda_min_ratio <- 0.0001 # default  value from glmnet
  lambdas <- lambda_seq(
    x = select(dt_mod, -.data$ds, -.data$dep_var),
    y = dt_mod$dep_var,
    seq_len = 100, lambda_min_ratio
  )
  lambda_max <- max(lambdas) * 0.1
  lambda_min <- lambda_max * lambda_min_ratio

  ################################################
  #### Start Nevergrad loop
  t0 <- Sys.time()

  ## Set iterations
  # hyper_fixed <- hyper_count == 0
  if (hyper_fixed == FALSE) {
    iterTotal <- iterations
    iterPar <- cores
    iterNG <- ceiling(iterations / cores) # Sometimes the progress bar may not get to 100%
  } else {
    iterTotal <- iterPar <- iterNG <- 1
  }

  ## Start Nevergrad optimizer
  if (!hyper_fixed) {
    my_tuple <- tuple(hyper_count)
    instrumentation <- ng$p$Array(shape = my_tuple, lower = 0, upper = 1)
    optimizer <- ng$optimizers$registry[optimizer_name](instrumentation, budget = iterTotal, num_workers = cores)
    # Set multi-objective dimensions for objective functions (errors)
    if (is.null(calibration_input)) {
      optimizer$tell(ng$p$MultiobjectiveReference(), tuple(1, 1))
    } else {
      optimizer$tell(ng$p$MultiobjectiveReference(), tuple(1, 1, 1))
    }
  }

  ## Prepare loop
  resultCollectNG <- list()
  cnt <- 0
  if (!hyper_fixed && !quiet) pb <- txtProgressBar(max = iterTotal, style = 3)

  sysTimeDopar <- tryCatch(
    {
      system.time({
        for (lng in 1:iterNG) { # lng = 1
          nevergrad_hp <- list()
          nevergrad_hp_val <- list()
          hypParamSamList <- list()
          hypParamSamNG <- NULL

          if (hyper_fixed == FALSE) {
            # Setting initial seeds
            for (co in 1:iterPar) { # co = 1
              ## Get hyperparameter sample with ask (random)
              nevergrad_hp[[co]] <- optimizer$ask()
              nevergrad_hp_val[[co]] <- nevergrad_hp[[co]]$value
              ## Scale sample to given bounds using uniform distribution
              for (hypNameLoop in hyper_bound_list_updated_name) {
                index <- which(hypNameLoop == hyper_bound_list_updated_name)
                channelBound <- unlist(hyper_bound_list_updated[hypNameLoop])
                hyppar_value <- nevergrad_hp_val[[co]][index]
                if (length(channelBound) > 1) {
                  hypParamSamNG[hypNameLoop] <- qunif(hyppar_value, min(channelBound), max(channelBound))
                } else {
                  hypParamSamNG[hypNameLoop] <- hyppar_value
                }
              }
              hypParamSamList[[co]] <- data.frame(t(hypParamSamNG))
            }
            hypParamSamNG <- bind_rows(hypParamSamList)
            names(hypParamSamNG) <- hyper_bound_list_updated_name
            ## Add fixed hyperparameters
            if (hyper_count_fixed != 0) {
              hypParamSamNG <- cbind(hypParamSamNG, dt_hyper_fixed_mod) %>%
                select(all_of(hypParamSamName))
            }
          } else {
            hypParamSamNG <- select(dt_hyper_fixed_mod, all_of(hypParamSamName))
          }

<<<<<<< HEAD
          ########### Parallel start
          nrmse.collect <- c()
          decomp.rssd.collect <- c()
=======
          ## Parallel start

          nrmse.collect <- NULL
          decomp.rssd.collect <- NULL
>>>>>>> f0824a31
          best_mape <- Inf

          doparFx <- function(i, ...) { # i=1
            t1 <- Sys.time()
            #### Get hyperparameter sample
            hypParamSam <- hypParamSamNG[i, ]
            adstock <- check_adstock(adstock)
            #### Transform media for model fitting
            dt_modAdstocked <- select(dt_mod, -.data$ds)
            mediaAdstocked <- list()
            mediaImmediate <- list()
            mediaCarryover <- list()
            mediaVecCum <- list()
            mediaSaturated <- list()
            mediaSaturatedImmediate <- list()
            mediaSaturatedCarryover <- list()

            for (v in seq_along(all_media)) {
              ################################################
              ## 1. Adstocking (whole data)
              # Decayed/adstocked response = Immediate response + Carryover response
              m <- dt_modAdstocked[, all_media[v]][[1]]
              if (adstock == "geometric") {
                theta <- hypParamSam[paste0(all_media[v], "_thetas")][[1]][[1]]
                x_list <- adstock_geometric(x = m, theta = theta)
              } else if (adstock == "weibull_cdf") {
                shape <- hypParamSam[paste0(all_media[v], "_shapes")][[1]][[1]]
                scale <- hypParamSam[paste0(all_media[v], "_scales")][[1]][[1]]
                x_list <- adstock_weibull(x = m, shape = shape, scale = scale, type = "cdf")
              } else if (adstock == "weibull_pdf") {
                shape <- hypParamSam[paste0(all_media[v], "_shapes")][[1]][[1]]
                scale <- hypParamSam[paste0(all_media[v], "_scales")][[1]][[1]]
                x_list <- adstock_weibull(x = m, shape = shape, scale = scale, type = "pdf")
              }
              m_adstocked <- x_list$x_decayed
              mediaAdstocked[[v]] <- m_adstocked
              m_carryover <- m_adstocked - m
              m[m_carryover < 0] <- m_adstocked[m_carryover < 0] # adapt for weibull_pdf with lags
              m_carryover[m_carryover < 0] <- 0 # adapt for weibull_pdf with lags
              mediaImmediate[[v]] <- m
              mediaCarryover[[v]] <- m_carryover
              mediaVecCum[[v]] <- x_list$thetaVecCum

              # data.frame(id = rep(seq_along(m), 2)) %>%
              #   mutate(value = c(m, m_adstocked),
              #          type = c(rep("raw", length(m)), rep("adstocked", length(m)))) %>%
              #   filter(id < 100) %>%
              #   ggplot(aes(x = id, y = value, colour = type)) +
              #   geom_line()

              ################################################
              ## 2. Saturation (only window data)
              # Saturated response = Immediate response + carryover response
              m_adstockedRollWind <- m_adstocked[rollingWindowStartWhich:rollingWindowEndWhich]
              m_carryoverRollWind <- m_carryover[rollingWindowStartWhich:rollingWindowEndWhich]

              alpha <- hypParamSam[paste0(all_media[v], "_alphas")][[1]][[1]]
              gamma <- hypParamSam[paste0(all_media[v], "_gammas")][[1]][[1]]
              mediaSaturated[[v]] <- saturation_hill(
                m_adstockedRollWind,
                alpha = alpha, gamma = gamma
              )
              mediaSaturatedCarryover[[v]] <- saturation_hill(
                m_adstockedRollWind,
                alpha = alpha, gamma = gamma, x_marginal = m_carryoverRollWind
              )
              mediaSaturatedImmediate[[v]] <- mediaSaturated[[v]] - mediaSaturatedCarryover[[v]]
              # plot(m_adstockedRollWind, mediaSaturated[[1]])
            }

            names(mediaAdstocked) <- names(mediaImmediate) <- names(mediaCarryover) <- names(mediaVecCum) <-
              names(mediaSaturated) <- names(mediaSaturatedImmediate) <- names(mediaSaturatedCarryover) <-
              all_media
            dt_modAdstocked <- dt_modAdstocked %>%
              select(-all_of(all_media)) %>%
              bind_cols(mediaAdstocked)
            dt_mediaImmediate <- bind_cols(mediaImmediate)
            dt_mediaCarryover <- bind_cols(mediaCarryover)
            mediaVecCum <- bind_cols(mediaVecCum)
            dt_modSaturated <- dt_modAdstocked[rollingWindowStartWhich:rollingWindowEndWhich, ] %>%
              select(-all_of(all_media)) %>%
              bind_cols(mediaSaturated)
            dt_saturatedImmediate <- bind_cols(mediaSaturatedImmediate)
            dt_saturatedImmediate[is.na(dt_saturatedImmediate)] <- 0
            dt_saturatedCarryover <- bind_cols(mediaSaturatedCarryover)
            dt_saturatedCarryover[is.na(dt_saturatedCarryover)] <- 0

            #####################################
            #### Split and prepare data for modelling

            dt_train <- dt_modSaturated

            ## Contrast matrix because glmnet does not treat categorical variables (one hot encoding)
            y_train <- dt_train$dep_var
            if (length(which(grepl("^[0-9]", dt_train))) > 1) {
              x_train <- model.matrix(dep_var ~ ., dt_train)[, -1]
            } else {
              x_train <- as.matrix(dt_train[, -1])
            }

            ## Define and set sign control
            dt_sign <- select(dt_modSaturated, -.data$dep_var)
            x_sign <- c(prophet_signs, context_signs, paid_media_signs, organic_signs)
            names(x_sign) <- c(prophet_vars, context_vars, paid_media_spends, organic_vars)
            check_factor <- unlist(lapply(dt_sign, is.factor))
            lower.limits <- upper.limits <- NULL
            for (s in seq_along(check_factor)) {
              if (check_factor[s] == TRUE) {
                level.n <- length(levels(unlist(dt_sign[, s, with = FALSE])))
                if (level.n <= 1) {
                  stop("All factor variables must have more than 1 level")
                }
                lower_vec <- if (x_sign[s] == "positive") {
                  rep(0, level.n - 1)
                } else {
                  rep(-Inf, level.n - 1)
                }
                upper_vec <- if (x_sign[s] == "negative") {
                  rep(0, level.n - 1)
                } else {
                  rep(Inf, level.n - 1)
                }
                lower.limits <- c(lower.limits, lower_vec)
                upper.limits <- c(upper.limits, upper_vec)
              } else {
                lower.limits <- c(lower.limits, ifelse(x_sign[s] == "positive", 0, -Inf))
                upper.limits <- c(upper.limits, ifelse(x_sign[s] == "negative", 0, Inf))
              }
            }

            #####################################
            #### Fit ridge regression with nevergrad's lambda
            # lambdas <- lambda_seq(x_train, y_train, seq_len = 100, lambda_min_ratio = 0.0001)
            # lambda_max <- max(lambdas)
            lambda_hp <- unlist(hypParamSamNG$lambda[i])
            if (hyper_fixed == FALSE) {
              lambda_scaled <- lambda_min + (lambda_max - lambda_min) * lambda_hp
            } else {
              lambda_scaled <- lambda_hp
            }

            if (add_penalty_factor) {
              penalty.factor <- unlist(hypParamSamNG[i, grepl("penalty_", names(hypParamSamNG))])
            } else {
              penalty.factor <- rep(1, ncol(x_train))
            }

            glm_mod <- glmnet(
              x_train,
              y_train,
              family = "gaussian",
              alpha = 0, # 0 for ridge regression
              lambda = lambda_scaled,
              lower.limits = lower.limits,
              upper.limits = upper.limits,
              type.measure = "mse",
              penalty.factor = penalty.factor
            ) # plot(glm_mod); coef(glm_mod)

            # # When we used CV instead of nevergrad
            # lambda_range <- c(cvmod$lambda.min, cvmod$lambda.1se)
            # lambda <- lambda_range[1] + (lambda_range[2]-lambda_range[1]) * lambda_control

            #####################################
            ## NRMSE: Model's fit error

            ## If no lift calibration, refit using best lambda
            mod_out <- model_refit(
              x_train, y_train,
              lambda = lambda_scaled,
              lower.limits = lower.limits,
              upper.limits = upper.limits,
              intercept_sign = intercept_sign
            )
            decompCollect <- model_decomp(
              coefs = mod_out$coefs,
              dt_modSaturated = dt_modSaturated,
              y_pred = mod_out$y_pred,
              dt_saturatedImmediate = dt_saturatedImmediate,
              dt_saturatedCarryover = dt_saturatedCarryover,
              i = i,
              dt_modRollWind = dt_modRollWind,
              refreshAddedStart = refreshAddedStart
            )
            nrmse <- mod_out$nrmse_train
            mape <- 0
            df.int <- mod_out$df.int

            #####################################
            #### MAPE: Calibration error
            if (!is.null(calibration_input)) {
              liftCollect <- robyn_calibrate(
                calibration_input = calibration_input,
                df_raw = dt_mod,
                hypParamSam = hypParamSam,
                wind_start = rollingWindowStartWhich,
                wind_end = rollingWindowEndWhich,
                dayInterval = InputCollect$dayInterval,
                dt_modAdstocked = dt_modAdstocked,
                adstock = adstock,
                xDecompVec = decompCollect$xDecompVec,
                coefs = decompCollect$coefsOutCat
              )
              mape <- mean(liftCollect$mape_lift, na.rm = TRUE)
            }

            #####################################
            #### DECOMP.RSSD: Business error
            # Sum of squared distance between decomp share and spend share to be minimized
            dt_decompSpendDist <- decompCollect$xDecompAgg %>%
              filter(.data$rn %in% paid_media_spends) %>%
              select(
                .data$rn, .data$xDecompAgg, .data$xDecompPerc, .data$xDecompMeanNon0Perc,
                .data$xDecompMeanNon0, .data$xDecompPercRF, .data$xDecompMeanNon0PercRF,
                .data$xDecompMeanNon0RF
              ) %>%
              left_join(select(
                dt_spendShare,
                .data$rn, .data$spend_share, .data$spend_share_refresh,
                .data$mean_spend, .data$total_spend
              ),
              by = "rn"
              ) %>%
              mutate(
                effect_share = .data$xDecompPerc / sum(.data$xDecompPerc),
                effect_share_refresh = .data$xDecompPercRF / sum(.data$xDecompPercRF)
              )
            dt_decompSpendDist <- left_join(
              filter(decompCollect$xDecompAgg, .data$rn %in% paid_media_spends),
              select(dt_decompSpendDist, .data$rn, contains("_spend"), contains("_share")),
              by = "rn"
            )
            if (!refresh) {
              decomp.rssd <- sqrt(sum((dt_decompSpendDist$effect_share - dt_decompSpendDist$spend_share)^2))
            } else {
              dt_decompRF <- select(decompCollect$xDecompAgg, .data$rn, decomp_perc = .data$xDecompPerc) %>%
                left_join(select(xDecompAggPrev, .data$rn, decomp_perc_prev = .data$xDecompPerc),
                  by = "rn"
                )
              decomp.rssd.media <- dt_decompRF %>%
                filter(.data$rn %in% paid_media_spends) %>%
                summarise(rssd.media = sqrt(mean((.data$decomp_perc - .data$decomp_perc_prev)^2))) %>%
                pull(.data$rssd.media)
              decomp.rssd.nonmedia <- dt_decompRF %>%
                filter(!.data$rn %in% paid_media_spends) %>%
                summarise(rssd.nonmedia = sqrt(mean((.data$decomp_perc - .data$decomp_perc_prev)^2))) %>%
                pull(.data$rssd.nonmedia)
              decomp.rssd <- decomp.rssd.media + decomp.rssd.nonmedia /
                (1 - refresh_steps / rollingWindowLength)
            }
            # When all media in this iteration have 0 coefficients
            if (is.nan(decomp.rssd)) {
              decomp.rssd <- Inf
              dt_decompSpendDist$effect_share <- 0
            }

            #####################################
            #### Collect Multi-Objective Errors and Iteration Results
            resultCollect <- list()

            # Auxiliary vector
            common <- c(
              rsq_train = mod_out$rsq_train,
              nrmse = nrmse,
              decomp.rssd = decomp.rssd,
              mape = mape,
              lambda = lambda_scaled,
              lambda_hp = lambda_hp,
              lambda_max = lambda_max,
              lambda_min_ratio = lambda_min_ratio,
              iterPar = i,
              iterNG = lng,
              df.int = df.int
            )

            resultCollect[["resultHypParam"]] <- data.frame(hypParamSam) %>%
              select(-.data$lambda) %>%
              bind_cols(data.frame(t(common[1:8]))) %>%
              mutate(
                pos = prod(decompCollect$xDecompAgg$pos),
                Elapsed = as.numeric(difftime(Sys.time(), t1, units = "secs")),
                ElapsedAccum = as.numeric(difftime(Sys.time(), t0, units = "secs"))
              ) %>%
              bind_cols(data.frame(t(common[9:11]))) %>%
              dplyr::mutate_all(unlist)

            resultCollect[["xDecompVec"]] <- decompCollect$xDecompVec %>%
              bind_cols(data.frame(t(common[1:8]))) %>%
              mutate(intercept = decompCollect$xDecompAgg$xDecompAgg[
                decompCollect$xDecompAgg$rn == "(Intercept)"
              ]) %>%
              bind_cols(data.frame(t(common[9:11])))

            resultCollect[["mediaDecompImmediate"]] <- decompCollect$mediaDecompImmediate %>%
              bind_cols(data.frame(t(common[1:8]))) %>%
              mutate(intercept = decompCollect$xDecompAgg$xDecompAgg[
                decompCollect$xDecompAgg$rn == "(Intercept)"
              ]) %>%
              bind_cols(data.frame(t(common[9:11])))

            resultCollect[["mediaDecompCarryover"]] <- decompCollect$mediaDecompCarryover %>%
              bind_cols(data.frame(t(common[1:8]))) %>%
              mutate(intercept = decompCollect$xDecompAgg$xDecompAgg[
                decompCollect$xDecompAgg$rn == "(Intercept)"
              ]) %>%
              bind_cols(data.frame(t(common[9:11])))

            resultCollect[["xDecompAgg"]] <- decompCollect$xDecompAgg %>%
              bind_cols(data.frame(t(common)))

            if (!is.null(calibration_input)) {
              resultCollect[["liftCalibration"]] <- liftCollect %>%
                bind_cols(data.frame(t(common)))
            }

            resultCollect[["decompSpendDist"]] <- dt_decompSpendDist %>%
              bind_cols(data.frame(t(common)))

            resultCollect <- append(resultCollect, as.list(common))

            if (cnt == iterTotal) {
              print(" === ")
              print(paste0(
                "Optimizer_name: ", optimizer_name, ";  Total_iterations: ",
                cnt, ";   Best MAPE: ", min(best_mape, mape)
              ))
            }
            return(resultCollect)
          }

          doparCollect <- suppressPackageStartupMessages(
            if (cores == 1) {
              for (i in 1:iterPar) doparFx(i)
            } else {
              # Create cluster to minimize overhead for parallel back-end registering
              if (check_parallel() && !hyper_fixed) {
                registerDoParallel(cores)
              } else {
                registerDoSEQ()
              }
              foreach(i = 1:iterPar) %dorng% doparFx(i)
            }
          )

          nrmse.collect <- unlist(lapply(doparCollect, function(x) x$nrmse))
          decomp.rssd.collect <- unlist(lapply(doparCollect, function(x) x$decomp.rssd))
          mape.lift.collect <- unlist(lapply(doparCollect, function(x) x$mape))

          #####################################
          #### Nevergrad tells objectives

          if (!hyper_fixed) {
            if (is.null(calibration_input)) {
              for (co in 1:iterPar) {
                optimizer$tell(nevergrad_hp[[co]], tuple(nrmse.collect[co], decomp.rssd.collect[co]))
              }
            } else {
              for (co in 1:iterPar) {
                optimizer$tell(nevergrad_hp[[co]], tuple(nrmse.collect[co], decomp.rssd.collect[co], mape.lift.collect[co]))
              }
            }
          }

          resultCollectNG[[lng]] <- doparCollect
          if (!quiet) {
            cnt <- cnt + iterPar
            if (!hyper_fixed) setTxtProgressBar(pb, cnt)
          }
        } ## end NG loop
      }) # end system.time
    },
    error = function(err) {
      if (!is.null(resultCollectNG)) {
        msg <- "Error while running robyn_mmm(); providing PARTIAL results"
        warning(msg)
        message(paste(msg, err, sep = "\n"))
        sysTimeDopar <- rep(Sys.time() - t0, 3)
      } else {
        stop(err)
      }
    }
  )

  # stop cluster to avoid memory leaks
  stopImplicitCluster()
  registerDoSEQ()
  getDoParWorkers()

  if (!hyper_fixed) {
    cat("\r", paste("\n  Finished in", round(sysTimeDopar[3] / 60, 2), "mins"))
    flush.console()
    close(pb)
  }

  #####################################
  #### Final result collect

  resultCollect <- list()

  resultCollect[["resultHypParam"]] <- bind_rows(
    lapply(resultCollectNG, function(x) {
      bind_rows(lapply(x, function(y) y$resultHypParam))
    })
  ) %>%
    arrange(.data$nrmse) %>%
    as_tibble()

  # if (hyper_fixed) {
  resultCollect[["xDecompVec"]] <- bind_rows(
    lapply(resultCollectNG, function(x) {
      bind_rows(lapply(x, function(y) y$xDecompVec))
    })
  ) %>%
    arrange(.data$nrmse, .data$ds) %>%
    as_tibble()
  resultCollect[["xDecompVecImmediate"]] <- bind_rows(
    lapply(resultCollectNG, function(x) {
      bind_rows(lapply(x, function(y) y$mediaDecompImmediate))
    })
  ) %>%
    arrange(.data$nrmse, .data$ds) %>%
    as_tibble()
  resultCollect[["xDecompVecCarryover"]] <- bind_rows(
    lapply(resultCollectNG, function(x) {
      bind_rows(lapply(x, function(y) y$mediaDecompCarryover))
    })
  ) %>%
    arrange(.data$nrmse, .data$ds) %>%
    as_tibble()
  # }

  resultCollect[["xDecompAgg"]] <- bind_rows(
    lapply(resultCollectNG, function(x) {
      bind_rows(lapply(x, function(y) y$xDecompAgg))
    })
  ) %>%
    arrange(.data$nrmse) %>%
    as_tibble()

  if (!is.null(calibration_input)) {
    resultCollect[["liftCalibration"]] <- bind_rows(
      lapply(resultCollectNG, function(x) {
        bind_rows(lapply(x, function(y) y$liftCalibration))
      })
    ) %>%
      arrange(.data$mape, .data$liftMedia, .data$liftStart) %>%
      as_tibble()
  }

  resultCollect[["decompSpendDist"]] <- bind_rows(
    lapply(resultCollectNG, function(x) {
      bind_rows(lapply(x, function(y) y$decompSpendDist))
    })
  ) %>%
    arrange(.data$nrmse) %>%
    as_tibble()

  resultCollect$iter <- length(resultCollect$mape)
  resultCollect$elapsed.min <- sysTimeDopar[3] / 60

  # Adjust accumulated time
  resultCollect$resultHypParam <- resultCollect$resultHypParam %>%
    mutate(ElapsedAccum = .data$ElapsedAccum - min(.data$ElapsedAccum) +
      .data$Elapsed[which.min(.data$ElapsedAccum)])

  return(list(
    resultCollect = resultCollect,
    hyperBoundNG = hyper_bound_list_updated,
    hyperBoundFixed = hyper_bound_list_fixed
  ))
}

model_decomp <- function(coefs, dt_modSaturated, y_pred, dt_saturatedImmediate,
                         dt_saturatedCarryover, i, dt_modRollWind, refreshAddedStart) {

  ## Input for decomp
  y <- dt_modSaturated$dep_var
  # x <- data.frame(x)

  x <- select(dt_modSaturated, -.data$dep_var)
  intercept <- coefs[1]
<<<<<<< HEAD
  x_name <- names(x)
  x_factor <- x_name[sapply(x, is.factor)]
=======
  indepVarName <- names(indepVar)
  indepVarCat <- indepVarName[unlist(lapply(indepVar, is.factor))]
>>>>>>> f0824a31

  ## Decomp x
  xDecomp <- data.frame(mapply(function(regressor, coeff) {
    regressor * coeff
  }, regressor = x, coeff = coefs[-1]))
  xDecomp <- cbind(data.frame(intercept = rep(intercept, nrow(xDecomp))), xDecomp)
  xDecompOut <- cbind(data.frame(ds = dt_modRollWind$ds, y = y, y_pred = y_pred), xDecomp)

  ## Decomp immediate & carryover response
  coefs_media <- coefs[rownames(coefs) == names(dt_saturatedImmediate), ]
  mediaDecompImmediate <- data.frame(mapply(function(regressor, coeff) {
    regressor * coeff
  }, regressor = dt_saturatedImmediate, coeff = coefs_media))
  mediaDecompCarryover <- data.frame(mapply(function(regressor, coeff) {
    regressor * coeff
  }, regressor = dt_saturatedCarryover, coeff = coefs_media))

  ## QA decomp
  check_split <- all(round(xDecomp[, names(coefs_media)], 2) ==
    round(mediaDecompImmediate + mediaDecompCarryover, 2))
  if (!check_split) {
    message(paste0(
      "Attention for loop ", i,
      ": immediate & carryover decomp don't sum up to total"
    ))
  }
  y_hat <- rowSums(xDecomp, na.rm = TRUE)
  errorTerm <- y_hat - y_pred
  if (prod(round(y_pred) == round(y_hat)) == 0) {
    message(paste0(
      "Attention for loop ", i,
      ": manual decomp is not matching linear model prediction. ",
      "Deviation is ", round(mean(errorTerm / y) * 100, 2), "%"
    ))
  }

  ## Output decomp
  y_hat.scaled <- rowSums(abs(xDecomp), na.rm = TRUE)
  xDecompOutPerc.scaled <- abs(xDecomp) / y_hat.scaled
  xDecompOut.scaled <- y_hat * xDecompOutPerc.scaled

<<<<<<< HEAD
  temp <- select(xDecompOut, .data$intercept, all_of(x_name))
  xDecompOutAgg <- sapply(temp, function(x) sum(x))
=======
  temp <- select(xDecompOut, .data$intercept, all_of(indepVarName))
  xDecompOutAgg <- unlist(lapply(temp, function(x) sum(x)))
>>>>>>> f0824a31
  xDecompOutAggPerc <- xDecompOutAgg / sum(y_hat)
  xDecompOutAggMeanNon0 <- unlist(lapply(temp, function(x) ifelse(is.na(mean(x[x > 0])), 0, mean(x[x != 0]))))
  xDecompOutAggMeanNon0[is.nan(xDecompOutAggMeanNon0)] <- 0
  xDecompOutAggMeanNon0Perc <- xDecompOutAggMeanNon0 / sum(xDecompOutAggMeanNon0)

  refreshAddedStartWhich <- which(xDecompOut$ds == refreshAddedStart)
  refreshAddedEnd <- max(xDecompOut$ds)
  refreshAddedEndWhich <- which(xDecompOut$ds == refreshAddedEnd)

  temp <- select(xDecompOut, .data$intercept, all_of(x_name)) %>%
    slice(refreshAddedStartWhich:refreshAddedEndWhich)
  xDecompOutAggRF <- unlist(lapply(temp, function(x) sum(x)))
  y_hatRF <- y_hat[refreshAddedStartWhich:refreshAddedEndWhich]
  xDecompOutAggPercRF <- xDecompOutAggRF / sum(y_hatRF)
  xDecompOutAggMeanNon0RF <- unlist(lapply(temp, function(x) ifelse(is.na(mean(x[x > 0])), 0, mean(x[x != 0]))))
  xDecompOutAggMeanNon0RF[is.nan(xDecompOutAggMeanNon0RF)] <- 0
  xDecompOutAggMeanNon0PercRF <- xDecompOutAggMeanNon0RF / sum(xDecompOutAggMeanNon0RF)

  coefsOutCat <- coefsOut <- data.frame(rn = rownames(coefs), coefs)
<<<<<<< HEAD
  if (length(x_factor) > 0) {
    coefsOut$rn <- sapply(x_factor, function(x) str_replace(coefsOut$rn, paste0(x, ".*"), x))
=======
  if (length(indepVarCat) > 0) {
    coefsOut$rn <- unlist(lapply(indepVarCat, function(x) str_replace(coefsOut$rn, paste0(x, ".*"), x)))
>>>>>>> f0824a31
  }
  coefsOut <- coefsOut %>%
    group_by(.data$rn) %>%
    summarise(s0 = mean(.data$s0)) %>%
    rename("coef" = "s0") %>%
    .[match(rownames(coefsOut), .$rn), ]

  decompOutAgg <- as_tibble(cbind(coefsOut, data.frame(
    xDecompAgg = xDecompOutAgg,
    xDecompPerc = xDecompOutAggPerc,
    xDecompMeanNon0 = xDecompOutAggMeanNon0,
    xDecompMeanNon0Perc = xDecompOutAggMeanNon0Perc,
    xDecompAggRF = xDecompOutAggRF,
    xDecompPercRF = xDecompOutAggPercRF,
    xDecompMeanNon0RF = xDecompOutAggMeanNon0RF,
    xDecompMeanNon0PercRF = xDecompOutAggMeanNon0PercRF,
    pos = xDecompOutAgg >= 0
  )))

  decompCollect <- list(
    xDecompVec = xDecompOut, xDecompVec.scaled = xDecompOut.scaled,
    xDecompAgg = decompOutAgg, coefsOutCat = coefsOutCat,
    mediaDecompImmediate = mutate(mediaDecompImmediate, ds = xDecompOut$ds, y = xDecompOut$y),
    mediaDecompCarryover = mutate(mediaDecompCarryover, ds = xDecompOut$ds, y = xDecompOut$y)
  )
  return(decompCollect)
}

calibrate_mmm <- function(calibration_input, df_media, dayInterval) {

  ## Prep lift inputs
  getLiftMedia <- unique(calibration_input$channel)
  liftCollect <- list()

  # Loop per lift channel
  for (m in seq_along(getLiftMedia)) {
    liftWhich <- which(calibration_input$channel == getLiftMedia[m])
    liftCollect2 <- list()

    # Loop per lift test per channel
    for (lw in seq_along(liftWhich)) {

      ## Get lift period subset
      liftStart <- calibration_input$liftStartDate[liftWhich[lw]]
      liftEnd <- calibration_input$liftEndDate[liftWhich[lw]]
      df <- filter(df_media, .data$ds >= liftStart, .data$ds <= liftEnd)
      cal_media <- unique(stringr::str_split(getLiftMedia[m], "\\+|,|;|\\s"))[[1]]
      liftPeriodVec <- select(df, .data$ds, all_of(cal_media))
      liftPeriodVecDependent <- select(df, .data$ds, .data$y)

      ## Scale decomp
      mmmDays <- nrow(liftPeriodVec) * dayInterval
      liftDays <- as.integer(liftEnd - liftStart + 1)
      # y_hatLift <- sum(unlist(df_media[, -1])) # Total pred sales
      x_decompLift <- sum(liftPeriodVec[, 2:ncol(liftPeriodVec)])
      x_decompLiftScaled <- x_decompLift / mmmDays * liftDays
      y_scaledLift <- sum(liftPeriodVecDependent$y) / mmmDays * liftDays

      ## Output
      liftCollect2[[lw]] <- data.frame(
        liftMedia = getLiftMedia[m],
        liftStart = liftStart,
        liftEnd = liftEnd,
        liftAbs = calibration_input$liftAbs[liftWhich[lw]],
        decompAbsScaled = x_decompLiftScaled,
        dependent = y_scaledLift
      )
    }
    liftCollect[[m]] <- bind_rows(liftCollect2)
  }

  ## Get mape_lift -> Then MAPE = mean(mape_lift)
  liftCollect <- bind_rows(liftCollect) %>%
    mutate(mape_lift = abs((.data$decompAbsScaled - .data$liftAbs) / .data$liftAbs))
  return(liftCollect)
}


model_refit <- function(x_train, y_train, lambda, lower.limits, upper.limits, intercept_sign = "non_negative") {
  mod <- glmnet(
    x_train,
    y_train,
    family = "gaussian",
    alpha = 0, # 0 for ridge regression
    # https://stats.stackexchange.com/questions/138569/why-is-lambda-within-one-standard-error-from-the-minimum-is-a-recommended-valu
    lambda = lambda,
    lower.limits = lower.limits,
    upper.limits = upper.limits
  ) # coef(mod)

  df.int <- 1

  ## drop intercept if negative and intercept_sign == "non_negative"
  if (intercept_sign == "non_negative" && coef(mod)[1] < 0) {
    mod <- glmnet(
      x_train,
      y_train,
      family = "gaussian",
      alpha = 0 # 0 for ridge regression
      , lambda = lambda,
      lower.limits = lower.limits,
      upper.limits = upper.limits,
      intercept = FALSE
    ) # coef(mod)
    df.int <- 0
  } # ; plot(mod); print(mod)

  y_trainPred <- predict(mod, s = lambda, newx = x_train)
  rsq_train <- get_rsq(true = y_train, predicted = y_trainPred, p = ncol(x_train), df.int = df.int)

  # y_testPred <- predict(mod, s = lambda, newx = x_test)
  # rsq_test <- get_rsq(true = y_test, predicted = y_testPred); rsq_test

  # mape_mod<- mean(abs((y_test - y_testPred)/y_test)* 100); mape_mod
  coefs <- as.matrix(coef(mod))
  # y_pred <- c(y_trainPred, y_testPred)

  # mean(y_train) sd(y_train)
  nrmse_train <- sqrt(mean((y_train - y_trainPred)^2)) / (max(y_train) - min(y_train))
  # nrmse_test <- sqrt(mean(sum((y_test - y_testPred)^2))) /
  # (max(y_test) - min(y_test)) # mean(y_test) sd(y_test)

  mod_out <- list(
    rsq_train = rsq_train,
    nrmse_train = nrmse_train,
    coefs = coefs,
    y_pred = as.vector(y_trainPred),
    mod = mod,
    df.int = df.int
  )

  return(mod_out)
}

# x = x_train matrix
# y = y_train (dep_var) vector
lambda_seq <- function(x, y, seq_len = 100, lambda_min_ratio = 0.0001) {
  mysd <- function(y) sqrt(sum((y - mean(y))^2) / length(y))
  sx <- scale(x, scale = apply(x, 2, mysd))
  check_nan <- apply(sx, 2, function(sxj) all(is.nan(sxj)))
  sx <- mapply(function(sxj, v) {
    return(if (v) rep(0, length(sxj)) else sxj)
  }, sxj = as.data.frame(sx), v = check_nan)
  sx <- as.matrix(sx, ncol = ncol(x), nrow = nrow(x))
  # sy <- as.vector(scale(y, scale=mysd(y)))
  sy <- y
  # 0.001 is the default smalles alpha value of glmnet for ridge (alpha = 0)
  lambda_max <- max(abs(colSums(sx * sy))) / (0.001 * nrow(x))
  lambda_max_log <- log(lambda_max)
  log_step <- (log(lambda_max) - log(lambda_max * lambda_min_ratio)) / (seq_len - 1)
  log_seq <- seq(log(lambda_max), log(lambda_max * lambda_min_ratio), length.out = seq_len)
  lambdas <- exp(log_seq)
  return(lambdas)
}

hyper_collector <- function(InputCollect, hyper_in, add_penalty_factor, dt_hyper_fixed = NULL, cores) {

  # Fetch hyper-parameters based on media
  hypParamSamName <- hyper_names(adstock = InputCollect$adstock, all_media = InputCollect$all_media)

  # Add lambda
  hypParamSamName <- c(hypParamSamName, "lambda")

  # Add penalty factor hyper-parameters names
  for_penalty <- names(select(InputCollect$dt_mod, -.data$ds, -.data$dep_var))
  if (add_penalty_factor) hypParamSamName <- c(hypParamSamName, paste0("penalty_", for_penalty))

  # Check hyper_fixed condition
  all_fixed <- check_hyper_fixed(InputCollect, dt_hyper_fixed, add_penalty_factor)

  if (!all_fixed) {

    # Collect media hyperparameters
    hyper_bound_list <- list()
    for (i in seq_along(hypParamSamName)) {
      hyper_bound_list[i] <- hyper_in[hypParamSamName[i]]
      names(hyper_bound_list)[i] <- hypParamSamName[i]
    }

    # Add unfixed lambda hyperparameters manually
    if (length(hyper_bound_list[["lambda"]]) != 1) {
      hyper_bound_list$lambda <- c(0, 1)
    }

    # Add unfixed penalty.factor hyperparameters manually
    penalty_names <- paste0("penalty_", for_penalty)
    if (add_penalty_factor) {
      for (penalty in penalty_names) {
        if (length(hyper_bound_list[[penalty]]) != 1) {
          hyper_bound_list[[penalty]] <- c(0, 1)
        }
      }
    }

    # Get hyperparameters for Nevergrad
    hyper_bound_list_updated <- hyper_bound_list[which(unlist(lapply(hyper_bound_list, length) == 2))]

    # Get fixed hyperparameters
    hyper_bound_list_fixed <- hyper_bound_list[which(unlist(lapply(hyper_bound_list, length) == 1))]

    hyper_list_bind <- c(hyper_bound_list_updated, hyper_bound_list_fixed)
    hyper_list_all <- list()
    for (i in seq_along(hypParamSamName)) {
      hyper_list_all[[i]] <- hyper_list_bind[[hypParamSamName[i]]]
      names(hyper_list_all)[i] <- hypParamSamName[i]
    }

    dt_hyper_fixed_mod <- data.frame(unlist(lapply(hyper_bound_list_fixed, function(x) rep(x, cores))))
  } else {
    hyper_bound_list_fixed <- list()
    for (i in seq_along(hypParamSamName)) {
      hyper_bound_list_fixed[[i]] <- dt_hyper_fixed[[hypParamSamName[i]]]
      names(hyper_bound_list_fixed)[i] <- hypParamSamName[i]
    }

    hyper_list_all <- hyper_bound_list_fixed
    hyper_bound_list_updated <- hyper_bound_list_fixed[which(unlist(lapply(hyper_bound_list_fixed, length) == 2))]
    cores <- 1

    dt_hyper_fixed_mod <- data.frame(matrix(hyper_bound_list_fixed, nrow = 1))
    names(dt_hyper_fixed_mod) <- names(hyper_bound_list_fixed)
  }

  return(list(
    hyper_list_all = hyper_list_all,
    hyper_bound_list_updated = hyper_bound_list_updated,
    hyper_bound_list_fixed = hyper_bound_list_fixed,
    dt_hyper_fixed_mod = dt_hyper_fixed_mod,
    all_fixed = all_fixed
  ))
}

init_msgs_run <- function(InputCollect, refresh, lambda_control = NULL, quiet = FALSE) {
  if (!is.null(lambda_control)) {
    message("Input 'lambda_control' deprecated in v3.6.0; lambda is now selected by hyperparameter optimization")
  }
  if (!quiet) {
    message(sprintf(
      "Input data has %s %ss in total: %s to %s",
      nrow(InputCollect$dt_mod),
      InputCollect$intervalType,
      min(InputCollect$dt_mod$ds),
      max(InputCollect$dt_mod$ds)
    ))
    depth <- ifelse(
      "refreshDepth" %in% names(InputCollect),
      InputCollect$refreshDepth,
      ifelse("refreshCounter" %in% names(InputCollect),
        InputCollect$refreshCounter, 0
      )
    )
    refresh <- as.integer(depth) > 0
    message(sprintf(
      "%s model is built on rolling window of %s %s: %s to %s",
      ifelse(!refresh, "Initial", paste0("Refresh #", depth)),
      InputCollect$rollingWindowLength,
      InputCollect$intervalType,
      InputCollect$window_start,
      InputCollect$window_end
    ))
    if (refresh) {
      message(sprintf(
        "Rolling window moving forward: %s %ss",
        InputCollect$refresh_steps, InputCollect$intervalType
      ))
    }
  }
}<|MERGE_RESOLUTION|>--- conflicted
+++ resolved
@@ -78,12 +78,8 @@
     for (i in seq_along(json$ExportedModel)) {
       assign(names(json$ExportedModel)[i], json$ExportedModel[[i]])
     }
-<<<<<<< HEAD
     bootstrap <- select(json$ExportedModel$summary, any_of(c("variable", "boot_mean", "ci_low", "ci_up")))
     if (is.null(seed) | length(seed) == 0) seed <- 123L
-=======
-    if (is.null(seed) || length(seed) == 0) seed <- 123L
->>>>>>> f0824a31
     dt_hyper_fixed$solID <- json$ExportedModel$select_model
   } else {
     bootstrap <- NULL
@@ -154,7 +150,6 @@
     OutputModels$hyper_updated <- hyper_collect$hyper_list_all
   }
 
-<<<<<<< HEAD
   # collect all decomp vectors
   vec_dfs <- c("xDecompVec", "xDecompVecImmediate", "xDecompVecCarryover")
   temp <- OutputModels[names(OutputModels) %in% paste0("trial", 1:trials)]
@@ -174,9 +169,6 @@
 
 
   if (!outputs & is.null(dt_hyper_fixed)) {
-=======
-  if (!outputs && is.null(dt_hyper_fixed)) {
->>>>>>> f0824a31
     output <- OutputModels
   } else if (!hyper_collect$all_fixed) {
     output <- robyn_outputs(InputCollect, OutputModels, ...)
@@ -563,16 +555,10 @@
             hypParamSamNG <- select(dt_hyper_fixed_mod, all_of(hypParamSamName))
           }
 
-<<<<<<< HEAD
           ########### Parallel start
           nrmse.collect <- c()
           decomp.rssd.collect <- c()
-=======
-          ## Parallel start
-
-          nrmse.collect <- NULL
-          decomp.rssd.collect <- NULL
->>>>>>> f0824a31
+
           best_mape <- Inf
 
           doparFx <- function(i, ...) { # i=1
@@ -1054,13 +1040,8 @@
 
   x <- select(dt_modSaturated, -.data$dep_var)
   intercept <- coefs[1]
-<<<<<<< HEAD
   x_name <- names(x)
   x_factor <- x_name[sapply(x, is.factor)]
-=======
-  indepVarName <- names(indepVar)
-  indepVarCat <- indepVarName[unlist(lapply(indepVar, is.factor))]
->>>>>>> f0824a31
 
   ## Decomp x
   xDecomp <- data.frame(mapply(function(regressor, coeff) {
@@ -1102,13 +1083,8 @@
   xDecompOutPerc.scaled <- abs(xDecomp) / y_hat.scaled
   xDecompOut.scaled <- y_hat * xDecompOutPerc.scaled
 
-<<<<<<< HEAD
   temp <- select(xDecompOut, .data$intercept, all_of(x_name))
   xDecompOutAgg <- sapply(temp, function(x) sum(x))
-=======
-  temp <- select(xDecompOut, .data$intercept, all_of(indepVarName))
-  xDecompOutAgg <- unlist(lapply(temp, function(x) sum(x)))
->>>>>>> f0824a31
   xDecompOutAggPerc <- xDecompOutAgg / sum(y_hat)
   xDecompOutAggMeanNon0 <- unlist(lapply(temp, function(x) ifelse(is.na(mean(x[x > 0])), 0, mean(x[x != 0]))))
   xDecompOutAggMeanNon0[is.nan(xDecompOutAggMeanNon0)] <- 0
@@ -1128,13 +1104,8 @@
   xDecompOutAggMeanNon0PercRF <- xDecompOutAggMeanNon0RF / sum(xDecompOutAggMeanNon0RF)
 
   coefsOutCat <- coefsOut <- data.frame(rn = rownames(coefs), coefs)
-<<<<<<< HEAD
   if (length(x_factor) > 0) {
     coefsOut$rn <- sapply(x_factor, function(x) str_replace(coefsOut$rn, paste0(x, ".*"), x))
-=======
-  if (length(indepVarCat) > 0) {
-    coefsOut$rn <- unlist(lapply(indepVarCat, function(x) str_replace(coefsOut$rn, paste0(x, ".*"), x)))
->>>>>>> f0824a31
   }
   coefsOut <- coefsOut %>%
     group_by(.data$rn) %>%
