# pyre-strict
from robyn.data.entities.calibration_input import CalibrationInput
from robyn.data.entities.mmmdata import MMMData
from robyn.data.validation.validation import Validation, ValidationResult
from typing import List

class CalibrationInputValidation(Validation):
    def __init__(self, mmmdata: MMMData, calibration_input: CalibrationInput) -> None:
        self.mmmdata = mmmdata
        self.calibration_input = calibration_input

    def check_calibration(
        self, mmmdata: MMMData, calibration_input: CalibrationInput, window_start: int, window_end: int
    ) -> ValidationResult:
        """
        This function checks the calibration input data for consistency and correctness.
        It verifies that the input data contains the required columns, that the date range
        is within the modeling window, and that the spend values match the input data.
        """
        # method implementation goes here
        raise NotImplementedError("Not yet implemented")

    def check_obj_weight(
        self, calibration_input: CalibrationInput, objective_weights: List[float], refresh: bool
    ) -> ValidationResult:
        # method implementation goes here
        raise NotImplementedError("Not yet implemented")

<<<<<<< HEAD
    def check_iteration(
        self,
        calibration_input: CalibrationInput,
        hyps_fixed: bool,
        refresh: bool,
    ) -> ValidationResult:
        # method implementation goes here
        raise NotImplementedError("Not yet implemented")

=======
>>>>>>> 86f20bed
    def validate(self) -> ValidationResult:
        pass
        #raise NotImplementedError("Not yet implemented")<|MERGE_RESOLUTION|>--- conflicted
+++ resolved
@@ -26,18 +26,6 @@
         # method implementation goes here
         raise NotImplementedError("Not yet implemented")
 
-<<<<<<< HEAD
-    def check_iteration(
-        self,
-        calibration_input: CalibrationInput,
-        hyps_fixed: bool,
-        refresh: bool,
-    ) -> ValidationResult:
-        # method implementation goes here
-        raise NotImplementedError("Not yet implemented")
-
-=======
->>>>>>> 86f20bed
     def validate(self) -> ValidationResult:
         pass
         #raise NotImplementedError("Not yet implemented")