# Copyright (c) Meta Platforms, Inc. and its affiliates.

# This source code is licensed under the MIT license found in the
# LICENSE file in the root directory of this source tree.

####################################################################
#' Clustering to Reduce Number of Models based on ROI and Errors
#'
#' \code{robyn_clusters()} uses output from \code{robyn_run()},
#' to reduce the number of models and create bootstrapped confidence
#' interval and help the user pick up the best (lowest combined error)
#' of the most different kinds (clusters) of models.
#'
#' @inheritParams lares::clusterKmeans
#' @inheritParams hyper_names
#' @inheritParams robyn_outputs
#' @param input \code{robyn_export()}'s output or \code{pareto_aggregated.csv} results.
#' @param dep_var_type Character. For dep_var_type 'revenue', ROI is used for clustering.
#' For conversion', CPA is used for clustering.
#' @param limit Integer. Top N results per cluster. If kept in "auto", will select k
#' as the cluster in which the WSS variance was less than 5\%.
#' @param weights Vector, size 3. How much should each error weight?
#' Order: nrmse, decomp.rssd, mape. The highest the value, the closer it will be scaled
#' to origin. Each value will be normalized so they all sum 1.
#' @param export Export plots into local files?
#' @param ... Additional parameters passed to \code{lares::clusterKmeans()}.
#' @author Bernardo Lares (bernardolares@@fb.com)
#' @examples
#' \dontrun{
#' # Having InputCollect and OutputCollect results
#' cls <- robyn_clusters(
#'   input = OutputCollect,
#'   all_media = InputCollect$all_media,
#'   k = 3, limit = 2,
#'   weights = c(1, 1, 1.5)
#' )
#' }
#' @return List. Clustering results as labeled data.frames and plots.
#' @export
robyn_clusters <- function(input, dep_var_type, all_media = NULL, k = "auto", limit = 1,
                           weights = rep(1, 3), dim_red = "PCA",
                           quiet = FALSE, export = FALSE,
                           ...) {
  if ("robyn_outputs" %in% class(input)) {
    if (is.null(all_media)) {
      aux <- colnames(input$mediaVecCollect)
      all_media <- aux[-c(1, which(aux == "type"):length(aux))]
      path <- input$plot_folder
    } else {
      path <- paste0(getwd(), "/")
    }
    # Pareto and ROI data
    xDecompAgg <- input$xDecompAgg
    df <- .prepare_df(xDecompAgg, all_media, dep_var_type)
  } else {
    if (all(c("solID", "mape", "nrmse", "decomp.rssd") %in% names(input)) & is.data.frame(input)) {
      df <- .prepare_df(input, all_media, dep_var_type)
    } else {
      stop(paste(
        "You must run robyn_outputs(..., clusters = TRUE) or",
        "pass a valid data.frame (sames as pareto_aggregated.csv output)",
        "in order to use robyn_clusters()"
      ))
    }
  }

  ignore <- c("solID", "mape", "decomp.rssd", "nrmse", "pareto")

  # Auto K selected by less than 5% WSS variance (convergence)
  min_clusters <- 3
  limit_clusters <- min(nrow(df) - 1, 30)
  if ("auto" %in% k) {
    cls <- tryCatch(
      {
        clusterKmeans(df, k = NULL, limit = limit_clusters, ignore = ignore, dim_red = dim_red, quiet = TRUE) # , ...)
      },
      error = function(err) {
        message(paste("Couldn't automatically create clusters:", err))
        return(NULL)
      }
    )
    # if (is.null(cls)) return(NULL)
    min_var <- 0.05
    k <- cls$nclusters %>%
      mutate(
        pareto = .data$wss / .data$wss[1],
        dif = lag(.data$pareto) - .data$pareto
      ) %>%
      filter(.data$dif > min_var) %>%
      pull(.data$n) %>%
      max(., na.rm = TRUE)
    if (k < min_clusters) k <- min_clusters
    if (!quiet) {
      message(sprintf(
        ">> Auto selected k = %s (clusters) based on minimum WSS variance of %s%%",
        k, min_var * 100
      ))
    }
  }

  # Build clusters
  stopifnot(k %in% min_clusters:30)
  cls <- clusterKmeans(df, k, limit = limit_clusters, ignore = ignore, dim_red = dim_red, quiet = TRUE) # , ...)

  # Select top models by minimum (weighted) distance to zero
  all_paid <- setdiff(names(cls$df), c(ignore, "cluster"))
  top_sols <- .clusters_df(cls$df, all_paid, weights, limit)

<<<<<<< HEAD
  # Build in-cluster CI
  df_clusters_outcome <- xDecompAgg %>%
    filter(!is.na(.data$total_spend)) %>%
    left_join(y = dplyr::select(cls$df, c("solID", "cluster")), by = c("solID")) %>%
    dplyr::select(c("solID", "cluster", "rn", "roi_total", "cpa_total", "robynPareto")) %>%
    group_by(.data$cluster, .data$rn) %>%
    mutate(n = n()) %>%
    filter(!is.na(.data$cluster)) %>%
    arrange(.data$cluster, .data$rn)

  # Check n in each cluster
  # df_clusters_outcome %>% group_by(.data$cluster) %>% summarise(n_distinct(.data$solID))

  # check plot
  # ggplot(df_clusters_outcome, aes(x = .data$roi_total, fill =.data$rn)) + geom_density() + facet_wrap(~cluster)

  cluster_collect <- list()
  chn_collect <- list()
  sim_collect <- list()
  for (j in 1:k) {
    df_outcome <- df_clusters_outcome %>% filter(.data$cluster == j)
    if (n_distinct(df_outcome$solID) == 1) {
      warning("cluster ", j, " contains only 1 candidate model. CI not available")
    }
    for (i in all_paid) {
      # bootstrap CI
      if (dep_var_type == "conversion") {
        # drop CPA == Inf
        df_chn <- df_outcome %>% filter(.data$rn == i & is.finite(.data$cpa_total))
        v_samp <- df_chn$cpa_total
      } else {
        df_chn <- df_outcome %>% filter(.data$rn == i)
        v_samp <- df_chn$roi_total
      }

      boot_res <- .bootci(samp = v_samp, boot_n = 1000)
      boot_mean <- mean(boot_res$boot_means)
      boot_se <- boot_res$se
      ci_low <- ifelse(boot_res$ci[1] < 0, 0, boot_res$ci[1])
      ci_up <- boot_res$ci[2]

      ## experiment with gamma distribution fitting
      # mod_gamma <- nloptr(x0 = c(1, 1), eval_f = gamma_mle, lb = c(0,0),
      #                     x = unlist(df_chn$roi_total),
      #                     opts = list(algorithm = "NLOPT_LN_SBPLX", maxeval = 1e5))
      # gamma_params <- mod_gamma$solution
      # g_low = qgamma(0.025, shape=gamma_params[[1]], scale= gamma_params[[2]])
      # g_up = qgamma(0.975, shape=gamma_params[[1]], scale= gamma_params[[2]])

      # Collect loop results
      chn_collect[[i]] <- df_chn %>%
        mutate(
          ci_low = ci_low,
          ci_up = ci_up,
          n = length(v_samp),
          boot_se = boot_se,
          boot_mean = boot_mean,
          cluster = j
        )
      sim_collect[[i]] <- data.frame(
        n = length(v_samp),
        boot_se = boot_se,
        boot_mean = boot_mean,
        ci_low = ci_low,
        ci_up = ci_up,
        x_sim = rnorm(10000, mean = boot_mean, sd = boot_se),
        cluster = j,
        rn = i
      ) %>%
        mutate(y_sim = dnorm(.data$x_sim, mean = boot_mean, sd = boot_se))
    }
    cluster_collect[[j]] <- list(chn_collect = chn_collect, sim_collect = sim_collect)
  }

  # prep for plotting & output
  chn_collect <- bind_rows(lapply(cluster_collect, function(x) bind_rows(lapply(x$chn_collect, function(y) y))))
  chn_collect <- mutate(chn_collect, cluster_title = paste0("cl.", cluster, ": n = ", n))

  sim_collect <- bind_rows(lapply(cluster_collect, function(x) bind_rows(lapply(x$sim_collect, function(y) y))))
  sim_collect <- sim_collect %>%
    mutate(cluster_title = paste0("cl.", cluster, ": n = ", n)) %>%
    filter(!is.na(.data$boot_se))

  df_ci <- chn_collect %>%
    dplyr::select(
      .data$rn, .data$cluster_title, .data$n, .data$cluster,
      .data$boot_mean, .data$boot_se, .data$ci_low, .data$ci_up
    ) %>%
    distinct() %>%
    group_by(.data$rn, .data$cluster_title, .data$cluster) %>%
    summarise(
      n = .data$n,
      boot_mean = .data$boot_mean,
      boot_se = boot_se,
      boot_ci = paste0("[", round(.data$ci_low, 2), ", ", round(.data$ci_up, 2), "]"),
      ci_low = .data$ci_low,
      ci_up = .data$ci_up, .groups = "keep"
    )
=======
  # Build in-cluster CI with bootstrap
  ci_list <- confidence_calcs(xDecompAgg, cls, all_paid, dep_var_type, k, ...)
>>>>>>> 22648d8e

  output <- list(
    # Data and parameters
    data = mutate(cls$df, top_sol = .data$solID %in% top_sols$solID),
<<<<<<< HEAD
    df_cluster_ci = df_ci %>% ungroup() %>% dplyr::select(-.data$cluster_title),
=======
    df_cluster_ci = ungroup(ci_list$df_ci) %>% dplyr::select(-.data$cluster_title),
>>>>>>> 22648d8e
    n_clusters = k,
    errors_weights = weights,
    # Within Groups Sum of Squares Plot
    wss = cls$nclusters_plot,
    # Grouped correlations per cluster
    corrs = cls$correlations + labs(title = "Top Correlations by Cluster", subtitle = NULL),
    # Mean ROI per cluster
    clusters_means = cls$means,
    # Dim reduction clusters
    clusters_PCA = cls[["PCA"]],
    clusters_tSNE = cls[["tSNE"]],
    # Top Clusters
    models = top_sols,
<<<<<<< HEAD
    plot_clusters_ci = .plot_clusters_ci(df = sim_collect, df_label = df_ci, dep_var_type),
=======
    plot_clusters_ci = .plot_clusters_ci(ci_list$sim_collect, ci_list$df_ci, dep_var_type),
>>>>>>> 22648d8e
    plot_models_errors = .plot_topsols_errors(df, top_sols, limit, weights),
    plot_models_rois = .plot_topsols_rois(df, top_sols, all_media, limit)
  )

  if (export) {
    write.csv(output$data, file = paste0(path, "pareto_clusters.csv"))
    write.csv(output$df_cluster_ci, file = paste0(path, "pareto_clusters_ci.csv"))
    ggsave(paste0(path, "pareto_clusters_wss.png"), plot = output$wss, dpi = 500, width = 5, height = 4)
<<<<<<< HEAD
    write.csv(output$df_cluster_ci, file = paste0(path, "pareto_clusters_ci.csv"))
    # ggsave(paste0(path, "pareto_clusters_corr.png"), plot = output$corrs, dpi = 500, width = 7, height = 5)
    db <- wrap_plots(
      A = suppressMessages(print(output$plot_clusters_ci)),
      B = output$plot_models_rois, C = output$plot_models_errors,
      design = "AA
           BC"
    )
    ggsave(paste0(path, "pareto_clusters_detail.png"),
      plot = db, dpi = 600, width = 12, height = 18
    )
=======
    db <- wrap_plots(
      A = output$plot_clusters_ci,
      B = output$plot_models_rois,
      C = output$plot_models_errors,
      design = "AA\nBC"
    )
    # Suppressing "Picking joint bandwidth of x" messages
    suppressMessages(ggsave(paste0(path, "pareto_clusters_detail.png"),
      plot = db, dpi = 500, width = 12, height = 14
    ))
>>>>>>> 22648d8e
  }

  return(output)
}

confidence_calcs <- function(xDecompAgg, cls, all_paid, dep_var_type, k, boot_n = 1000, sim_n = 10000, ...) {
  df_clusters_outcome <- xDecompAgg %>%
    filter(!is.na(.data$total_spend)) %>%
    left_join(y = dplyr::select(cls$df, c("solID", "cluster")), by = c("solID")) %>%
    dplyr::select(c("solID", "cluster", "rn", "roi_total", "cpa_total", "robynPareto")) %>%
    group_by(.data$cluster, .data$rn) %>%
    mutate(n = n()) %>%
    filter(!is.na(.data$cluster)) %>%
    arrange(.data$cluster, .data$rn)

  cluster_collect <- list()
  chn_collect <- list()
  sim_collect <- list()

  for (j in 1:k) {
    df_outcome <- filter(df_clusters_outcome, .data$cluster == j)
    if (n_distinct(df_outcome$solID) == 1) {
      warning(paste("Cluster", j, "contains only 1 candidate model. CI not available"))
    }
    for (i in all_paid) {
      # Bootstrap CI
      if (dep_var_type == "conversion") {
        # Drop CPA == Inf
        df_chn <- filter(df_outcome, .data$rn == i & is.finite(.data$cpa_total))
        v_samp <- df_chn$cpa_total
      } else {
        df_chn <- filter(df_outcome, .data$rn == i)
        v_samp <- df_chn$roi_total
      }
      boot_res <- .bootci(samp = v_samp, boot_n = boot_n)
      boot_mean <- mean(boot_res$boot_means)
      boot_se <- boot_res$se
      ci_low <- ifelse(boot_res$ci[1] < 0, 0, boot_res$ci[1])
      ci_up <- boot_res$ci[2]

      ## Experiment with gamma distribution fitting
      # mod_gamma <- nloptr(x0 = c(1, 1), eval_f = gamma_mle, lb = c(0,0),
      #                     x = unlist(df_chn$roi_total),
      #                     opts = list(algorithm = "NLOPT_LN_SBPLX", maxeval = 1e5))
      # gamma_params <- mod_gamma$solution
      # g_low = qgamma(0.025, shape=gamma_params[[1]], scale= gamma_params[[2]])
      # g_up = qgamma(0.975, shape=gamma_params[[1]], scale= gamma_params[[2]])

      # Collect loop results
      chn_collect[[i]] <- df_chn %>%
        mutate(
          ci_low = ci_low,
          ci_up = ci_up,
          n = length(v_samp),
          boot_se = boot_se,
          boot_mean = boot_mean,
          cluster = j
        )
      sim_collect[[i]] <- data.frame(
        n = length(v_samp),
        boot_se = boot_se,
        boot_mean = boot_mean,
        ci_low = ci_low,
        ci_up = ci_up,
        x_sim = rnorm(sim_n, mean = boot_mean, sd = boot_se),
        cluster = j,
        rn = i
      ) %>%
        mutate(y_sim = dnorm(.data$x_sim, mean = boot_mean, sd = boot_se))
    }
    cluster_collect[[j]] <- list(chn_collect = chn_collect, sim_collect = sim_collect)
  }

  sim_collect <- bind_rows(lapply(cluster_collect, function(x) {
    bind_rows(lapply(x$sim_collect, function(y) y))
  })) %>%
    mutate(cluster_title = sprintf("Cl.%s (n=%s)", .data$cluster, .data$n)) %>%
    filter(!is.na(.data$boot_se)) %>%
    ungroup()

  df_ci <- bind_rows(lapply(cluster_collect, function(x) {
    bind_rows(lapply(x$chn_collect, function(y) y))
  })) %>%
    mutate(cluster_title = sprintf("Cl.%s (n=%s)", .data$cluster, .data$n)) %>%
    dplyr::select(
      .data$rn, .data$cluster_title, .data$n, .data$cluster,
      .data$boot_mean, .data$boot_se, .data$ci_low, .data$ci_up
    ) %>%
    distinct() %>%
    group_by(.data$rn, .data$cluster_title, .data$cluster) %>%
    summarise(
      n = .data$n,
      boot_mean = .data$boot_mean,
      boot_se = boot_se,
      boot_ci = sprintf("[%s, %s]", round(.data$ci_low, 2), round(.data$ci_up, 2)),
      ci_low = .data$ci_low,
      ci_up = .data$ci_up,
      .groups = "drop"
    ) %>%
    ungroup()
  return(list(
    df_ci = df_ci,
    sim_collect = sim_collect
  ))
}

errors_scores <- function(df, balance = rep(1, 3)) {
  stopifnot(length(balance) == 3)
  error_cols <- c("nrmse", "decomp.rssd", "mape")
  stopifnot(all(error_cols %in% colnames(df)))
  balance <- balance / sum(balance)
  scores <- df %>%
    select(all_of(error_cols)) %>%
    # Force normalized values so they can be comparable
    mutate(
      nrmse_n = .min_max_norm(.data$nrmse),
      decomp.rssd_n = .min_max_norm(.data$decomp.rssd),
      mape_n = .min_max_norm(.data$mape)
    ) %>%
    replace(., is.na(.), 0) %>%
    # Balance to give more or less importance to each error
    mutate(
      nrmse_w = balance[1] * .data$nrmse_n,
      decomp.rssd_w = balance[2] * .data$decomp.rssd_n,
      mape_w = balance[3] * .data$mape_n
    ) %>%
    # Calculate error score
    mutate(error_score = (.data$nrmse_w^2 + .data$decomp.rssd_w^2 + .data$mape_w^2)^-(1 / 2)) %>%
    pull(.data$error_score)
  return(scores)
}

<<<<<<< HEAD
gamma_mle <- function(params, x) {
  gamma_shape <- params[[1]]
  gamma_scale <- params[[2]]
  return(-sum(dgamma(x, shape = gamma_shape, scale = gamma_scale, log = TRUE))) # negative log-likelihood
}

# # Mean Media ROI by Cluster
# df %>%
#   mutate(cluster = sprintf("Cluster %s", cls$df$cluster)) %>%
#   select(-.data$mape, -.data$decomp.rssd, -.data$nrmse, -.data$solID) %>%
#   group_by(.data$cluster) %>%
#   summarize_all(list(mean)) %>%
#   tidyr::pivot_longer(-one_of("cluster"), names_to = "media", values_to = "meanROI") %>%
#   ggplot(aes(y = reorder(.data$media, .data$meanROI), x = .data$meanROI)) +
#   facet_grid(.data$cluster~.) +
#   geom_col() + theme_lares() +
#   labs(title = "Mean Media ROI by Cluster",
#        x = "(Un-normalized) mean ROI within clsuter", y = NULL)
# df %>%
#   mutate(cluster = sprintf("Cluster %s", cls$df$cluster)) %>%
#   select(-.data$solID, -.data$mape, -.data$decomp.rssd, -.data$nrmse) %>%
#   tidyr::pivot_longer(-one_of("cluster"), names_to = "media", values_to = "roi") %>%
#   ggplot(aes(y = reorder(.data$media, .data$roi), x = .data$roi)) +
#   facet_grid(.data$cluster~.) +
#   geom_boxplot() + theme_lares() +
#   labs(title = "Media ROI by Cluster",
#        x = "(Un-normalized) ROI", y = NULL)
=======
# gamma_mle <- function(params, x) {
#   gamma_shape <- params[[1]]
#   gamma_scale <- params[[2]]
#   # Negative log-likelihood
#   return(-sum(dgamma(x, shape = gamma_shape, scale = gamma_scale, log = TRUE)))
# }
>>>>>>> 22648d8e

# ROIs data.frame for clustering (from xDecompAgg or pareto_aggregated.csv)
.prepare_df <- function(x, all_media, dep_var_type) {
  check_opts(all_media, unique(x$rn))

  if (dep_var_type == "revenue") {
    outcome <- select(x, .data$solID, .data$rn, .data$roi_total) %>%
      tidyr::spread(key = .data$rn, value = .data$roi_total)
  } else {
    outcome <- select(x, .data$solID, .data$rn, .data$cpa_total) %>%
      filter(is.finite(.data$cpa_total)) %>%
      tidyr::spread(key = .data$rn, value = .data$cpa_total)
  }

  outcome <- removenacols(outcome, all = FALSE)
  outcome <- select(outcome, any_of(c("solID", all_media)))
  errors <- distinct(x, .data$solID, .data$nrmse, .data$decomp.rssd, .data$mape)
  outcome <- left_join(outcome, errors, "solID") %>% ungroup()
  return(outcome)
}

.min_max_norm <- function(x, min = 0, max = 1) {
  x <- x[is.finite(x)]
  if (length(x) == 1) {
    return(x)
  } # return((max - min) / 2)
  a <- min(x, na.rm = TRUE)
  b <- max(x, na.rm = TRUE)
  (max - min) * (x - a) / (b - a) + min
}

.clusters_df <- function(df, all_paid, balance = rep(1, 3), limit = 1) {
  df %>%
    mutate(error_score = errors_scores(., balance)) %>%
    replace(., is.na(.), 0) %>%
    group_by(.data$cluster) %>%
    arrange(.data$cluster, .data$solID, desc(.data$error_score)) %>%
    slice(1:limit) %>%
    mutate(rank = row_number()) %>%
    select(.data$cluster, .data$rank, everything())
}

<<<<<<< HEAD
.plot_clusters_ci <- function(df, df_label, dep_var_type) {
  temp <- ifelse(dep_var_type == "conversion", "CPA", "ROAS")
  df_label <- df_label[complete.cases(df_label), ]
  suppressMessages(print(
    df %>%
      ggplot(aes(x = .data$x_sim, y = .data$rn, fill = stat(x))) +
      geom_density_ridges_gradient(scale = 3, rel_min_height = 0.01) +
      geom_text(
        data = df_label,
        aes(x = 0, y = .data$rn, label = .data$boot_ci),
        position = position_nudge(x = -0.02, y = 0.1), colour = "grey", size = 3.5
      ) +
      facet_wrap(~ .data$cluster_title) +
      geom_vline(xintercept = 1, linetype = "dotted") +
      scale_fill_viridis_c(option = "D") +
      labs(
        title = paste0("In-Cluster ", temp, " & bootstrapped 95% CI"),
        subtitle = "Sampling distribution of cluster mean",
        x = temp,
        y = "DENSITY"
      ) +
      theme_lares(legend = "none")
  ))
=======
.plot_clusters_ci <- function(sim_collect, df_ci, dep_var_type) {
  temp <- ifelse(dep_var_type == "conversion", "CPA", "ROAS")
  df_ci <- df_ci[complete.cases(df_ci), ]
  p <- sim_collect %>%
    ggplot(aes(x = .data$x_sim, y = .data$rn, fill = .data$boot_mean)) +
    facet_wrap(~ .data$cluster_title) +
    geom_density_ridges_gradient(scale = 3, rel_min_height = 0.01) +
    geom_text(
      data = df_ci,
      aes(x = .data$boot_mean, y = .data$rn, label = .data$boot_ci),
      position = position_nudge(x = -0.02, y = 0.1),
      colour = "grey30", size = 3.5
    ) +
    geom_vline(xintercept = 1, linetype = "dashed", size = .5, colour = "grey75") +
    scale_fill_viridis_c(option = "D") +
    labs(
      title = paste("In-Cluster", temp, "& bootstrapped 95% CI"),
      subtitle = "Sampling distribution of cluster mean",
      x = temp,
      y = "Density",
      fill = temp
    ) +
    theme_lares(legend = "top")
  return(p)
>>>>>>> 22648d8e
}

.plot_topsols_errors <- function(df, top_sols, limit = 1, balance = rep(1, 3)) {
  balance <- balance / sum(balance)
  left_join(df, select(top_sols, 1:3), "solID") %>%
    mutate(
      alpha = ifelse(is.na(.data$cluster), 0.6, 1),
      label = ifelse(!is.na(.data$cluster), sprintf(
        "[%s.%s]", .data$cluster, .data$rank
      ), NA)
    ) %>%
    ggplot(aes(x = .data$nrmse, y = .data$decomp.rssd)) +
    geom_point(aes(colour = .data$cluster, alpha = .data$alpha)) +
    geom_text(aes(label = .data$label), na.rm = TRUE, hjust = -0.3) +
    guides(alpha = "none", colour = "none") +
    labs(
      title = paste("Selecting Top", limit, "Performing Models by Cluster"),
      subtitle = "Based on minimum (weighted) distance to origin",
      x = "NRMSE", y = "DECOMP.RSSD",
      caption = sprintf(
        "Weights: NRMSE %s%%, DECOMP.RSSD %s%%, MAPE %s%%",
        round(100 * balance[1]), round(100 * balance[2]), round(100 * balance[3])
      )
    ) +
    theme_lares()
}

.plot_topsols_rois <- function(df, top_sols, all_media, limit = 1) {
  real_rois <- as.data.frame(df)[, -c(which(colnames(df) %in% c("mape", "nrmse", "decomp.rssd")))]
  colnames(real_rois) <- paste0("real_", colnames(real_rois))
  top_sols %>%
    left_join(real_rois, by = c("solID" = "real_solID")) %>%
    mutate(label = sprintf("[%s.%s]\n%s", .data$cluster, .data$rank, .data$solID)) %>%
    tidyr::gather("media", "roi", contains(all_media)) %>%
    filter(grepl("real_", .data$media)) %>%
    mutate(media = gsub("real_", "", .data$media)) %>%
    ggplot(aes(x = reorder(.data$media, .data$roi), y = .data$roi)) +
    facet_grid(.data$label ~ .) +
    geom_col() +
    coord_flip() +
    labs(
      title = paste("Top Performing Models"),
      x = NULL, y = "Mean metric per media"
    ) +
    theme_lares()
}

.bootci <- function(samp, boot_n) {
  if (length(samp) > 1) {
    samp_n <- length(samp)
<<<<<<< HEAD
    samp_mean <- mean(samp)
=======
    samp_mean <- mean(samp, na.rm = TRUE)
>>>>>>> 22648d8e
    boot_sample <- matrix(
      sample(x = samp, size = samp_n * boot_n, replace = TRUE),
      nrow = boot_n, ncol = samp_n
    )
    boot_means <- apply(X = boot_sample, MARGIN = 1, FUN = mean)
    se <- sd(boot_means)
    # binwidth <- diff(range(boot_means))/30
    # plot_boot <- ggplot(data.frame(x = boot_means),aes(x = x)) +
    #   geom_histogram(aes(y = ..density.. ), binwidth = binwidth) +
    #   geom_density(color="red")
    me <- qt(0.975, samp_n - 1) * se
    ci <- c(samp_mean - me, samp_mean + me)
    return(list(boot_means = boot_means, ci = ci, se = se))
  } else {
    return(list(boot_means = samp, ci = c(NA, NA), se = NA))
  }
}<|MERGE_RESOLUTION|>--- conflicted
+++ resolved
@@ -106,118 +106,13 @@
   all_paid <- setdiff(names(cls$df), c(ignore, "cluster"))
   top_sols <- .clusters_df(cls$df, all_paid, weights, limit)
 
-<<<<<<< HEAD
-  # Build in-cluster CI
-  df_clusters_outcome <- xDecompAgg %>%
-    filter(!is.na(.data$total_spend)) %>%
-    left_join(y = dplyr::select(cls$df, c("solID", "cluster")), by = c("solID")) %>%
-    dplyr::select(c("solID", "cluster", "rn", "roi_total", "cpa_total", "robynPareto")) %>%
-    group_by(.data$cluster, .data$rn) %>%
-    mutate(n = n()) %>%
-    filter(!is.na(.data$cluster)) %>%
-    arrange(.data$cluster, .data$rn)
-
-  # Check n in each cluster
-  # df_clusters_outcome %>% group_by(.data$cluster) %>% summarise(n_distinct(.data$solID))
-
-  # check plot
-  # ggplot(df_clusters_outcome, aes(x = .data$roi_total, fill =.data$rn)) + geom_density() + facet_wrap(~cluster)
-
-  cluster_collect <- list()
-  chn_collect <- list()
-  sim_collect <- list()
-  for (j in 1:k) {
-    df_outcome <- df_clusters_outcome %>% filter(.data$cluster == j)
-    if (n_distinct(df_outcome$solID) == 1) {
-      warning("cluster ", j, " contains only 1 candidate model. CI not available")
-    }
-    for (i in all_paid) {
-      # bootstrap CI
-      if (dep_var_type == "conversion") {
-        # drop CPA == Inf
-        df_chn <- df_outcome %>% filter(.data$rn == i & is.finite(.data$cpa_total))
-        v_samp <- df_chn$cpa_total
-      } else {
-        df_chn <- df_outcome %>% filter(.data$rn == i)
-        v_samp <- df_chn$roi_total
-      }
-
-      boot_res <- .bootci(samp = v_samp, boot_n = 1000)
-      boot_mean <- mean(boot_res$boot_means)
-      boot_se <- boot_res$se
-      ci_low <- ifelse(boot_res$ci[1] < 0, 0, boot_res$ci[1])
-      ci_up <- boot_res$ci[2]
-
-      ## experiment with gamma distribution fitting
-      # mod_gamma <- nloptr(x0 = c(1, 1), eval_f = gamma_mle, lb = c(0,0),
-      #                     x = unlist(df_chn$roi_total),
-      #                     opts = list(algorithm = "NLOPT_LN_SBPLX", maxeval = 1e5))
-      # gamma_params <- mod_gamma$solution
-      # g_low = qgamma(0.025, shape=gamma_params[[1]], scale= gamma_params[[2]])
-      # g_up = qgamma(0.975, shape=gamma_params[[1]], scale= gamma_params[[2]])
-
-      # Collect loop results
-      chn_collect[[i]] <- df_chn %>%
-        mutate(
-          ci_low = ci_low,
-          ci_up = ci_up,
-          n = length(v_samp),
-          boot_se = boot_se,
-          boot_mean = boot_mean,
-          cluster = j
-        )
-      sim_collect[[i]] <- data.frame(
-        n = length(v_samp),
-        boot_se = boot_se,
-        boot_mean = boot_mean,
-        ci_low = ci_low,
-        ci_up = ci_up,
-        x_sim = rnorm(10000, mean = boot_mean, sd = boot_se),
-        cluster = j,
-        rn = i
-      ) %>%
-        mutate(y_sim = dnorm(.data$x_sim, mean = boot_mean, sd = boot_se))
-    }
-    cluster_collect[[j]] <- list(chn_collect = chn_collect, sim_collect = sim_collect)
-  }
-
-  # prep for plotting & output
-  chn_collect <- bind_rows(lapply(cluster_collect, function(x) bind_rows(lapply(x$chn_collect, function(y) y))))
-  chn_collect <- mutate(chn_collect, cluster_title = paste0("cl.", cluster, ": n = ", n))
-
-  sim_collect <- bind_rows(lapply(cluster_collect, function(x) bind_rows(lapply(x$sim_collect, function(y) y))))
-  sim_collect <- sim_collect %>%
-    mutate(cluster_title = paste0("cl.", cluster, ": n = ", n)) %>%
-    filter(!is.na(.data$boot_se))
-
-  df_ci <- chn_collect %>%
-    dplyr::select(
-      .data$rn, .data$cluster_title, .data$n, .data$cluster,
-      .data$boot_mean, .data$boot_se, .data$ci_low, .data$ci_up
-    ) %>%
-    distinct() %>%
-    group_by(.data$rn, .data$cluster_title, .data$cluster) %>%
-    summarise(
-      n = .data$n,
-      boot_mean = .data$boot_mean,
-      boot_se = boot_se,
-      boot_ci = paste0("[", round(.data$ci_low, 2), ", ", round(.data$ci_up, 2), "]"),
-      ci_low = .data$ci_low,
-      ci_up = .data$ci_up, .groups = "keep"
-    )
-=======
   # Build in-cluster CI with bootstrap
   ci_list <- confidence_calcs(xDecompAgg, cls, all_paid, dep_var_type, k, ...)
->>>>>>> 22648d8e
 
   output <- list(
     # Data and parameters
     data = mutate(cls$df, top_sol = .data$solID %in% top_sols$solID),
-<<<<<<< HEAD
-    df_cluster_ci = df_ci %>% ungroup() %>% dplyr::select(-.data$cluster_title),
-=======
     df_cluster_ci = ungroup(ci_list$df_ci) %>% dplyr::select(-.data$cluster_title),
->>>>>>> 22648d8e
     n_clusters = k,
     errors_weights = weights,
     # Within Groups Sum of Squares Plot
@@ -231,11 +126,7 @@
     clusters_tSNE = cls[["tSNE"]],
     # Top Clusters
     models = top_sols,
-<<<<<<< HEAD
-    plot_clusters_ci = .plot_clusters_ci(df = sim_collect, df_label = df_ci, dep_var_type),
-=======
     plot_clusters_ci = .plot_clusters_ci(ci_list$sim_collect, ci_list$df_ci, dep_var_type),
->>>>>>> 22648d8e
     plot_models_errors = .plot_topsols_errors(df, top_sols, limit, weights),
     plot_models_rois = .plot_topsols_rois(df, top_sols, all_media, limit)
   )
@@ -244,19 +135,6 @@
     write.csv(output$data, file = paste0(path, "pareto_clusters.csv"))
     write.csv(output$df_cluster_ci, file = paste0(path, "pareto_clusters_ci.csv"))
     ggsave(paste0(path, "pareto_clusters_wss.png"), plot = output$wss, dpi = 500, width = 5, height = 4)
-<<<<<<< HEAD
-    write.csv(output$df_cluster_ci, file = paste0(path, "pareto_clusters_ci.csv"))
-    # ggsave(paste0(path, "pareto_clusters_corr.png"), plot = output$corrs, dpi = 500, width = 7, height = 5)
-    db <- wrap_plots(
-      A = suppressMessages(print(output$plot_clusters_ci)),
-      B = output$plot_models_rois, C = output$plot_models_errors,
-      design = "AA
-           BC"
-    )
-    ggsave(paste0(path, "pareto_clusters_detail.png"),
-      plot = db, dpi = 600, width = 12, height = 18
-    )
-=======
     db <- wrap_plots(
       A = output$plot_clusters_ci,
       B = output$plot_models_rois,
@@ -267,7 +145,6 @@
     suppressMessages(ggsave(paste0(path, "pareto_clusters_detail.png"),
       plot = db, dpi = 500, width = 12, height = 14
     ))
->>>>>>> 22648d8e
   }
 
   return(output)
@@ -400,42 +277,12 @@
   return(scores)
 }
 
-<<<<<<< HEAD
-gamma_mle <- function(params, x) {
-  gamma_shape <- params[[1]]
-  gamma_scale <- params[[2]]
-  return(-sum(dgamma(x, shape = gamma_shape, scale = gamma_scale, log = TRUE))) # negative log-likelihood
-}
-
-# # Mean Media ROI by Cluster
-# df %>%
-#   mutate(cluster = sprintf("Cluster %s", cls$df$cluster)) %>%
-#   select(-.data$mape, -.data$decomp.rssd, -.data$nrmse, -.data$solID) %>%
-#   group_by(.data$cluster) %>%
-#   summarize_all(list(mean)) %>%
-#   tidyr::pivot_longer(-one_of("cluster"), names_to = "media", values_to = "meanROI") %>%
-#   ggplot(aes(y = reorder(.data$media, .data$meanROI), x = .data$meanROI)) +
-#   facet_grid(.data$cluster~.) +
-#   geom_col() + theme_lares() +
-#   labs(title = "Mean Media ROI by Cluster",
-#        x = "(Un-normalized) mean ROI within clsuter", y = NULL)
-# df %>%
-#   mutate(cluster = sprintf("Cluster %s", cls$df$cluster)) %>%
-#   select(-.data$solID, -.data$mape, -.data$decomp.rssd, -.data$nrmse) %>%
-#   tidyr::pivot_longer(-one_of("cluster"), names_to = "media", values_to = "roi") %>%
-#   ggplot(aes(y = reorder(.data$media, .data$roi), x = .data$roi)) +
-#   facet_grid(.data$cluster~.) +
-#   geom_boxplot() + theme_lares() +
-#   labs(title = "Media ROI by Cluster",
-#        x = "(Un-normalized) ROI", y = NULL)
-=======
 # gamma_mle <- function(params, x) {
 #   gamma_shape <- params[[1]]
 #   gamma_scale <- params[[2]]
 #   # Negative log-likelihood
 #   return(-sum(dgamma(x, shape = gamma_shape, scale = gamma_scale, log = TRUE)))
 # }
->>>>>>> 22648d8e
 
 # ROIs data.frame for clustering (from xDecompAgg or pareto_aggregated.csv)
 .prepare_df <- function(x, all_media, dep_var_type) {
@@ -478,31 +325,6 @@
     select(.data$cluster, .data$rank, everything())
 }
 
-<<<<<<< HEAD
-.plot_clusters_ci <- function(df, df_label, dep_var_type) {
-  temp <- ifelse(dep_var_type == "conversion", "CPA", "ROAS")
-  df_label <- df_label[complete.cases(df_label), ]
-  suppressMessages(print(
-    df %>%
-      ggplot(aes(x = .data$x_sim, y = .data$rn, fill = stat(x))) +
-      geom_density_ridges_gradient(scale = 3, rel_min_height = 0.01) +
-      geom_text(
-        data = df_label,
-        aes(x = 0, y = .data$rn, label = .data$boot_ci),
-        position = position_nudge(x = -0.02, y = 0.1), colour = "grey", size = 3.5
-      ) +
-      facet_wrap(~ .data$cluster_title) +
-      geom_vline(xintercept = 1, linetype = "dotted") +
-      scale_fill_viridis_c(option = "D") +
-      labs(
-        title = paste0("In-Cluster ", temp, " & bootstrapped 95% CI"),
-        subtitle = "Sampling distribution of cluster mean",
-        x = temp,
-        y = "DENSITY"
-      ) +
-      theme_lares(legend = "none")
-  ))
-=======
 .plot_clusters_ci <- function(sim_collect, df_ci, dep_var_type) {
   temp <- ifelse(dep_var_type == "conversion", "CPA", "ROAS")
   df_ci <- df_ci[complete.cases(df_ci), ]
@@ -527,7 +349,6 @@
     ) +
     theme_lares(legend = "top")
   return(p)
->>>>>>> 22648d8e
 }
 
 .plot_topsols_errors <- function(df, top_sols, limit = 1, balance = rep(1, 3)) {
@@ -578,11 +399,7 @@
 .bootci <- function(samp, boot_n) {
   if (length(samp) > 1) {
     samp_n <- length(samp)
-<<<<<<< HEAD
-    samp_mean <- mean(samp)
-=======
     samp_mean <- mean(samp, na.rm = TRUE)
->>>>>>> 22648d8e
     boot_sample <- matrix(
       sample(x = samp, size = samp_n * boot_n, replace = TRUE),
       nrow = boot_n, ncol = samp_n
