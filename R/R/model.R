# Copyright (c) Meta Platforms, Inc. and its affiliates.

# This source code is licensed under the MIT license found in the
# LICENSE file in the root directory of this source tree.

####################################################################
#' Robyn Modelling Function
#'
#' \code{robyn_run()} consumes \code{robyn_input()} outputs,
#' runs \code{robyn_mmm()}, and collects all modeling results.
#'
#' @inheritParams robyn_allocator
#' @inheritParams robyn_outputs
#' @inheritParams robyn_inputs
#' @param dt_hyper_fixed data.frame. Only provide when loading old model results.
#' It consumes hyperparameters from saved csv \code{pareto_hyperparameters.csv}.
#' @param add_penalty_factor Boolean. Add penalty factor hyperparameters to
#' glmnet's penalty.factor to be optimized by nevergrad. Use with caution, because
#' this feature might add too much hyperparameter space and probably requires
#' more iterations to converge.
#' @param refresh Boolean. Set to \code{TRUE} when used in \code{robyn_refresh()}.
#' @param cores Integer. Default to \code{parallel::detectCores()} (max cores).
#' @param iterations Integer. Recommended 2000 for default when using
#' \code{nevergrad_algo = "TwoPointsDE"}.
#' @param trials Integer. Recommended 5 for default
#' \code{nevergrad_algo = "TwoPointsDE"}.
#' @param nevergrad_algo Character. Default to "TwoPointsDE". Options are
#' \code{c("DE","TwoPointsDE", "OnePlusOne", "DoubleFastGADiscreteOnePlusOne",
#' "DiscreteOnePlusOne", "PortfolioDiscreteOnePlusOne", "NaiveTBPSA",
#' "cGA", "RandomSearch")}.
#' @param intercept_sign Character. Choose one of "non_negative" (default) or
#' "unconstrained". By default, if intercept is negative, Robyn will drop intercept
#' and refit the model. Consider changing intercept_sign to "unconstrained" when
#' there are \code{context_vars} with large positive values.
#' @param seed Integer. For reproducible results when running nevergrad.
#' @param outputs Boolean. Process results with \code{robyn_outputs()}?
#' @param lambda_control Deprecated in v3.6.0.
#' @param ... Additional parameters passed to \code{robyn_outputs()}.
#' @return List. Class: \code{robyn_models}. Contains the results of all trials
#' and iterations modeled.
#' @examples
#' \dontrun{
#' # Having InputCollect results
#' OutputCollect <- robyn_run(
#'   InputCollect = InputCollect,
#'   cores = 2,
#'   iterations = 200,
#'   trials = 1,
#'   outputs = FALSE
#' )
#' }
#' @return List. Contains all trained models. Class: \code{robyn_models}.
#' @export
robyn_run <- function(InputCollect,
                      dt_hyper_fixed = NULL,
                      add_penalty_factor = FALSE,
                      refresh = FALSE,
                      seed = 123L,
                      outputs = FALSE,
                      quiet = FALSE,
                      cores = NULL,
                      trials = NULL,
                      iterations = NULL,
                      nevergrad_algo = "TwoPointsDE",
                      intercept_sign = "non_negative",
                      lambda_control = NULL,
                      ...) {
  t0 <- Sys.time()

  #####################################
  #### Set local environment

  if (!"hyperparameters" %in% names(InputCollect) | is.null(InputCollect$hyperparameters)) {
    stop("Must provide 'hyperparameters' in robyn_inputs()'s output first")
  }

  # Check and warn on legacy inputs (using InputCollect params as robyn_run() inputs)
  InputCollect <- check_legacy_input(InputCollect, cores, iterations, trials, intercept_sign, nevergrad_algo)
  # Overwrite values imported from InputCollect
  legacyValues <- InputCollect[LEGACY_PARAMS]
  legacyValues <- legacyValues[!sapply(legacyValues, is.null)]
  if (length(legacyValues) > 0) {
    for (i in 1:length(InputCollect)) assign(names(InputCollect)[i], InputCollect[[i]])
  }

  if (is.null(cores)) cores <- parallel::detectCores()
  hyps_fixed <- !is.null(dt_hyper_fixed)
  if (hyps_fixed) trials <- iterations <- 1
  check_run_inputs(cores, iterations, trials, intercept_sign, nevergrad_algo)
  check_iteration(InputCollect$calibration_input, iterations, trials, hyps_fixed, refresh)
  init_msgs_run(InputCollect, refresh, lambda_control, quiet)

  #####################################
  #### Prepare hyper-parameters

<<<<<<< HEAD
  hyper_collect <- hyper_collector(InputCollect, InputCollect$hyperparameters, add_penalty_factor, dt_hyper_fixed, cores)
  InputCollect$hyper_updated <- hyper_collect$hyper_list_all
=======
  hyps <- hyper_collector(InputCollect, InputCollect$hyperparameters, add_penalty_factor, dt_hyper_fixed, cores)
  InputCollect$hyper_updated <- hyps$hyper_list_all
>>>>>>> c3b1cf78

  #####################################
  #### Run robyn_mmm on set_trials

  OutputModels <- robyn_train(
<<<<<<< HEAD
    InputCollect, hyper_collect,
=======
    InputCollect,
    hyper_collect = hyps,
>>>>>>> c3b1cf78
    cores, iterations, trials, intercept_sign, nevergrad_algo,
    dt_hyper_fixed, add_penalty_factor,
    refresh, seed, quiet
  )

<<<<<<< HEAD
  attr(OutputModels, "hyper_fixed") <- hyper_collect$all_fixed
  attr(OutputModels, "refresh") <- refresh

  if (TRUE) {
    OutputModels$cores <- cores
    OutputModels$iterations <- iterations
    OutputModels$trials <- trials
    OutputModels$intercept_sign <- intercept_sign
    OutputModels$nevergrad_algo <- nevergrad_algo
    OutputModels$add_penalty_factor <- add_penalty_factor
    OutputModels$hyper_updated <- hyper_collect$hyper_list_all
  }

  if (!outputs) {
    output <- OutputModels
  } else if (!hyper_collect$all_fixed) {
=======
  attr(OutputModels, "hyper_fixed") <- hyps$all_fixed
  attr(OutputModels, "refresh") <- refresh

  OutputModels$cores <- cores
  OutputModels$iterations <- iterations
  OutputModels$trials <- trials
  OutputModels$intercept_sign <- intercept_sign
  OutputModels$nevergrad_algo <- nevergrad_algo
  OutputModels$add_penalty_factor <- add_penalty_factor
  OutputModels$hyper_updated <- hyps$hyper_list_all

  if (!outputs) {
    output <- OutputModels
  } else if (!hyps$all_fixed) {
>>>>>>> c3b1cf78
    output <- robyn_outputs(InputCollect, OutputModels, ...)
  } else {
    output <- robyn_outputs(InputCollect, OutputModels, clusters = FALSE, ...)
  }

  # Check convergence
<<<<<<< HEAD
  if (!hyper_collect$all_fixed) output[["convergence"]] <- robyn_converge(OutputModels, ...)

  # Save hyper-parameters list
  output[["hyper_updated"]] <- hyper_collect$hyper_list_all
=======
  if (!hyps$all_fixed) output[["convergence"]] <- robyn_converge(OutputModels, ...)

  # Save hyper-parameters list
  output[["hyper_updated"]] <- hyps$hyper_list_all
>>>>>>> c3b1cf78

  # Report total timing
  attr(output, "runTime") <- round(difftime(Sys.time(), t0, units = "mins"), 2)
  if (!quiet) message(paste("Total run time:", attr(output, "runTime"), "mins"))

  class(output) <- unique(c("robyn_models", class(output)))
  return(output)
}

#' @rdname robyn_run
#' @aliases robyn_run
#' @param x \code{robyn_models()} output.
#' @export
print.robyn_models <- function(x, ...) {
  is_fixed <- all(lapply(x$hyper_updated, length) == 1)
  print(glued(
    "
  Total trials: {x$trials}
  Iterations per trial: {x$iterations} {total_iters}
  Runtime (minutes): {attr(x, 'runTime')}
  Cores: {x$cores}

  Updated Hyper-parameters{fixed}:
  {hypers}

  Nevergrad Algo: {x$nevergrad_algo}
  Intercept sign: {x$intercept_sign}
  Penalty factor: {x$add_penalty_factor}
  Refresh: {isTRUE(attr(x, 'refresh'))}

  Convergence on last quantile (iters {iters}):
    {convergence}

  ",
    total_iters = sprintf("(%s real)", ifelse(
      "trial1" %in% names(x), nrow(x$trial1$resultCollect$resultHypParam), 1
    )),
<<<<<<< HEAD
    iters = ifelse(is.null(x$convergence), 1, paste(tail(x$convergence$errors$cuts, 2), collapse = ":")),
=======
    iters = paste(tail(x$convergence$errors$cuts, 2), collapse = ":"),
>>>>>>> c3b1cf78
    fixed = ifelse(is_fixed, " (fixed)", ""),
    convergence = if (!is_fixed) paste(x$convergence$conv_msg, collapse = "\n  ") else "Fixed hyper-parameters",
    hypers = flatten_hyps(x$hyper_updated)
  ))

  if ("robyn_outputs" %in% class(x)) {
    print(glued(
      "
Plot Folder: {x$plot_folder}
Calibration Constraint: {x$calibration_constraint}
Hyper-parameters fixed: {x$hyper_fixed}
Pareto-front ({x$pareto_fronts}) All solutions ({nSols}): {paste(x$allSolutions, collapse = ', ')}
{clusters_info}
",
      nSols = length(x$allSolutions),
      clusters_info = if ("clusters" %in% names(x)) {
        glued(
          "Clusters (k = {x$clusters$n_clusters}): {paste(x$clusters$models$solID, collapse = ', ')}"
        )
      } else {
        NULL
      }
    ))
  }
}


####################################################################
#' Train Robyn Models
#'
#' \code{robyn_train()} consumes output from \code{robyn_input()}
#' and runs the \code{robyn_mmm()} on each trial.
#'
#' @inheritParams robyn_run
#' @param hyper_collect List. Containing hyperparameter bounds. Defaults to
#' \code{InputCollect$hyperparameters}.
#' @return List. Iteration results to include in \code{robyn_run()} results.
#' @export
robyn_train <- function(InputCollect, hyper_collect,
                        cores, iterations, trials,
                        intercept_sign, nevergrad_algo,
                        dt_hyper_fixed = NULL,
                        add_penalty_factor = FALSE,
                        refresh = FALSE, seed = 123,
                        quiet = FALSE) {
  hyper_fixed <- hyper_collect$all_fixed

  if (hyper_fixed) {
<<<<<<< HEAD
=======

    ## Run robyn_mmm if using old model result tables
>>>>>>> c3b1cf78
    OutputModels <- list()
    OutputModels[[1]] <- robyn_mmm(
      InputCollect = InputCollect,
      hyper_collect = hyper_collect,
      iterations = iterations,
      cores = cores,
      nevergrad_algo = nevergrad_algo,
      intercept_sign = intercept_sign,
      dt_hyper_fixed = dt_hyper_fixed,
      seed = seed,
      quiet = quiet
    )

    OutputModels[[1]]$trial <- 1
    OutputModels[[1]]$resultCollect$resultHypParam <- arrange(
      OutputModels[[1]]$resultCollect$resultHypParam, .data$iterPar
    )
    dt_IDs <- data.frame(
      solID = dt_hyper_fixed$solID,
      iterPar = OutputModels[[1]]$resultCollect$resultHypParam$iterPar
    )
<<<<<<< HEAD
    these <- c("resultHypParam", "xDecompAgg", "xDecompVec", "decompSpendDist")
    for (tab in these) {
      OutputModels[[1]]$resultCollect[[tab]] <- left_join(
        OutputModels[[1]]$resultCollect[[tab]], dt_IDs,
        by = "iterPar"
      )
    }
=======
    OutputModels[[1]]$resultCollect$resultHypParam[dt_IDs, on = .(iterPar), "solID" := .(i.solID)]
    OutputModels[[1]]$resultCollect$xDecompAgg[dt_IDs, on = .(iterPar), "solID" := .(i.solID)]
    OutputModels[[1]]$resultCollect$xDecompVec[dt_IDs, on = .(iterPar), "solID" := .(i.solID)]
    OutputModels[[1]]$resultCollect$decompSpendDist[dt_IDs, on = .(iterPar), "solID" := .(i.solID)]
>>>>>>> c3b1cf78
  } else {

    ## Run robyn_mmm on set_trials if hyperparameters are not all fixed
    check_init_msg(InputCollect, cores)

    if (!quiet) {
      message(paste(
        ">>> Starting", trials, "trials with",
        iterations, "iterations each",
        ifelse(is.null(InputCollect$calibration_input), "using", "with calibration using"),
        nevergrad_algo, "nevergrad algorithm..."
      ))
    }

    OutputModels <- list()

    for (ngt in 1:trials) { # ngt = 1
      if (!quiet) message(paste("  Running trial", ngt, "of", trials))
      model_output <- robyn_mmm(
        InputCollect = InputCollect,
        hyper_collect = hyper_collect,
        iterations = iterations,
        cores = cores,
        nevergrad_algo = nevergrad_algo,
        intercept_sign = intercept_sign,
        add_penalty_factor = add_penalty_factor,
        refresh = refresh,
        seed = seed + ngt,
        quiet = quiet
      )
      check_coef0 <- any(model_output$resultCollect$decompSpendDist$decomp.rssd == Inf)
      if (check_coef0) {
<<<<<<< HEAD
        num_coef0_mod <- filter(model_output$resultCollect$decompSpendDist, is.infinite(.data$decomp.rssd)) %>%
          distinct(.data$iterNG, .data$iterPar) %>%
          nrow()
        num_coef0_mod <- ifelse(num_coef0_mod > iterations, iterations, num_coef0_mod)
        if (!quiet) {
          message(paste(
            "This trial contains", num_coef0_mod, "iterations with all media coefficient = 0.",
            "Please reconsider your media variable choice if the pareto choices are unreasonable.",
            "\n   Recommendations:",
            "\n1. Increase hyperparameter ranges for 0-coef channels to give Robyn more freedom",
            "\n2. Split media into sub-channels, and/or aggregate similar channels, and/or introduce other media",
            "\n3. Increase trials to get more samples"
          ))
        }
=======
        num_coef0_mod <- model_output$resultCollect$decompSpendDist[decomp.rssd == Inf, uniqueN(paste0(iterNG, "_", iterPar))]
        num_coef0_mod <- ifelse(num_coef0_mod > iterations, iterations, num_coef0_mod)
        if (!quiet) message("This trial contains ", num_coef0_mod, " iterations with all 0 media coefficient. Please reconsider your media variable choice if the pareto choices are unreasonable.
                  \nRecommendations are: \n1. increase hyperparameter ranges for 0-coef channels to give Robyn more freedom\n2. split media into sub-channels, and/or aggregate similar channels, and/or introduce other media\n3. increase trials to get more samples\n")
>>>>>>> c3b1cf78
      }
      model_output["trial"] <- ngt
      OutputModels[[ngt]] <- model_output
    }
  }
  names(OutputModels) <- paste0("trial", 1:length(OutputModels))
  return(OutputModels)
}


####################################################################
#' Core MMM Function
#'
#' \code{robyn_mmm()} function activates Nevergrad to generate samples of
#' hyperparameters, conducts media transformation within each loop, fits the
#' Ridge regression, calibrates the model optionally, decomposes responses
#' and collects the result. It's an inner function within \code{robyn_run()}.
#'
#' @inheritParams robyn_run
#' @inheritParams robyn_allocator
#' @param hyper_collect List. Containing hyperparameter bounds. Defaults to
#' \code{InputCollect$hyperparameters}.
#' @param iterations Integer. Number of iterations to run.
#' @return List. MMM results with hyperparameters values.
#' @export
robyn_mmm <- function(InputCollect,
                      hyper_collect,
                      iterations,
                      cores,
                      nevergrad_algo,
                      intercept_sign,
                      add_penalty_factor = FALSE,
                      dt_hyper_fixed = NULL,
                      # lambda_fixed = NULL,
                      refresh = FALSE,
                      seed = 123L,
                      quiet = FALSE) {
  if (reticulate::py_module_available("nevergrad")) {
    ng <- reticulate::import("nevergrad", delay_load = TRUE)
    if (is.integer(seed)) {
      np <- reticulate::import("numpy", delay_load = FALSE)
      np$random$seed(seed)
    }
  } else {
    stop("You must have nevergrad python library installed.")
  }

  ################################################
  #### Collect hyperparameters

<<<<<<< HEAD
  if (TRUE) {
    hypParamSamName <- names(hyper_collect$hyper_list_all)
    # Optimization hyper-parameters
    hyper_bound_list_updated <- hyper_collect$hyper_bound_list_updated
    hyper_bound_list_updated_name <- names(hyper_bound_list_updated)
    hyper_count <- length(hyper_bound_list_updated_name)
    # Fixed hyper-parameters
    hyper_bound_list_fixed <- hyper_collect$hyper_bound_list_fixed
    hyper_bound_list_fixed_name <- names(hyper_bound_list_fixed)
    hyper_count_fixed <- length(hyper_bound_list_fixed_name)
    dt_hyper_fixed_mod <- hyper_collect$dt_hyper_fixed_mod
    hyper_fixed <- hyper_collect$all_fixed
  }
=======
  hypParamSamName <- names(hyper_collect$hyper_list_all)
  # Optimization hyper-parameters
  hyper_bound_list_updated <- hyper_collect$hyper_bound_list_updated
  hyper_bound_list_updated_name <- names(hyper_bound_list_updated)
  hyper_count <- length(hyper_bound_list_updated_name)
  # Fixed hyper-parameters
  hyper_bound_list_fixed <- hyper_collect$hyper_bound_list_fixed
  hyper_bound_list_fixed_name <- names(hyper_bound_list_fixed)
  hyper_count_fixed <- length(hyper_bound_list_fixed_name)
  dt_hyper_fixed_mod <- hyper_collect$dt_hyper_fixed_mod
  hyper_fixed <- hyper_collect$all_fixed

  # message(sprintf("> Hyper-parameters: optimizable (%s) + fixed (%s)", hyper_count, hyper_count_fixed))
>>>>>>> c3b1cf78

  ################################################
  #### Setup environment

  if (is.null(InputCollect$dt_mod)) {
    stop("Run InputCollect$dt_mod <- robyn_engineering() first to get the dt_mod")
  }

  ## Get environment for parallel backend
  if (TRUE) {
<<<<<<< HEAD
    dt_mod <- InputCollect$dt_mod
=======
    dt_mod <- copy(InputCollect$dt_mod)
>>>>>>> c3b1cf78
    xDecompAggPrev <- InputCollect$xDecompAggPrev
    rollingWindowStartWhich <- InputCollect$rollingWindowStartWhich
    rollingWindowEndWhich <- InputCollect$rollingWindowEndWhich
    refreshAddedStart <- InputCollect$refreshAddedStart
<<<<<<< HEAD
    dt_modRollWind <- InputCollect$dt_modRollWind
    refresh_steps <- InputCollect$refresh_steps
    rollingWindowLength <- InputCollect$rollingWindowLength
=======
    dt_modRollWind <- copy(InputCollect$dt_modRollWind)
    refresh_steps <- InputCollect$refresh_steps
    rollingWindowLength <- InputCollect$rollingWindowLength
    # paid_media_vars <- InputCollect$paid_media_vars
>>>>>>> c3b1cf78
    paid_media_spends <- InputCollect$paid_media_spends
    organic_vars <- InputCollect$organic_vars
    context_vars <- InputCollect$context_vars
    prophet_vars <- InputCollect$prophet_vars
    adstock <- InputCollect$adstock
    context_signs <- InputCollect$context_signs
    paid_media_signs <- InputCollect$paid_media_signs
    prophet_signs <- InputCollect$prophet_signs
    organic_signs <- InputCollect$organic_signs
    all_media <- InputCollect$all_media
    calibration_input <- InputCollect$calibration_input
    optimizer_name <- nevergrad_algo
    add_penalty_factor <- add_penalty_factor
    intercept_sign <- intercept_sign
    i <- NULL # For parallel iterations (globalVar)
  }

  ################################################
  #### Get spend share

<<<<<<< HEAD
  dt_inputTrain <- InputCollect$dt_input[rollingWindowStartWhich:rollingWindowEndWhich, ]
  temp <- select(dt_inputTrain, all_of(paid_media_spends))
  dt_spendShare <- data.frame(
    rn = paid_media_spends,
    total_spend = unlist(summarise_all(temp, sum)),
    mean_spend = unlist(summarise_all(temp, function(x) {
      ifelse(is.na(mean(x[x > 0])), 0, mean(x[x > 0]))
    }))
  ) %>%
    mutate(spend_share = .data$total_spend / sum(.data$total_spend))
  # When not refreshing, dt_spendShareRF = dt_spendShare
  refreshAddedStartWhich <- which(dt_modRollWind$ds == refreshAddedStart)
  temp <- select(dt_inputTrain, all_of(paid_media_spends)) %>%
    slice(refreshAddedStartWhich:rollingWindowLength)
  dt_spendShareRF <- data.frame(
    rn = paid_media_spends,
    total_spend = unlist(summarise_all(temp, sum)),
    mean_spend = unlist(summarise_all(temp, function(x) {
      ifelse(is.na(mean(x[x > 0])), 0, mean(x[x > 0]))
    }))
  ) %>%
    mutate(spend_share = .data$total_spend / sum(.data$total_spend))
  # Join both dataframes into a single one
  dt_spendShare <- left_join(dt_spendShare, dt_spendShareRF, "rn", suffix = c("", "_refresh"))
=======
  dt_inputTrain <- InputCollect$dt_input[rollingWindowStartWhich:rollingWindowEndWhich]
  dt_spendShare <- dt_inputTrain[, .(
    rn = paid_media_spends,
    total_spend = sapply(.SD, sum),
    mean_spend = sapply(.SD, function(x) ifelse(is.na(mean(x[x > 0])), 0, mean(x[x > 0])))
  ), .SDcols = paid_media_spends]
  dt_spendShare[, ":="(spend_share = total_spend / sum(total_spend))]

  # When not refreshing, dt_spendShareRF = dt_spendShare
  refreshAddedStartWhich <- which(dt_modRollWind$ds == refreshAddedStart)
  dt_spendShareRF <- dt_inputTrain[
    refreshAddedStartWhich:rollingWindowLength,
    .(
      rn = paid_media_spends,
      total_spend = sapply(.SD, sum),
      mean_spend = sapply(.SD, function(x) ifelse(is.na(mean(x[x > 0])), 0, mean(x[x > 0])))
    ),
    .SDcols = paid_media_spends
  ]
  dt_spendShareRF[, ":="(spend_share = total_spend / sum(total_spend))]
  dt_spendShare[, ":="(total_spend_refresh = dt_spendShareRF$total_spend,
    mean_spend_refresh = dt_spendShareRF$mean_spend,
    spend_share_refresh = dt_spendShareRF$spend_share)]
>>>>>>> c3b1cf78

  ################################################
  #### Get lambda
  lambda_min_ratio <- 0.0001 # default  value from glmnet
  lambdas <- lambda_seq(
    x = select(dt_mod, -.data$ds, -.data$dep_var),
    y = dt_mod$dep_var,
    seq_len = 100, lambda_min_ratio
  )
  lambda_max <- max(lambdas) * 0.1
  lambda_min <- lambda_max * lambda_min_ratio

  ################################################
  #### Get lambda
  lambda_min_ratio <- 0.0001 # default  value from glmnet
  lambdas <- lambda_seq(
    x = dt_mod[, !c("ds", "dep_var"), with = FALSE],
    y = dt_mod$dep_var,
    seq_len = 100, lambda_min_ratio
  )
  lambda_max <- max(lambdas) * 0.1
  lambda_min <- lambda_max * lambda_min_ratio

  ################################################
  #### Start Nevergrad loop
  t0 <- Sys.time()

  ## Set iterations
  # hyper_fixed <- hyper_count == 0
  if (hyper_fixed == FALSE) {
    iterTotal <- iterations
    iterPar <- cores
    iterNG <- ceiling(iterations / cores) # Sometimes the progress bar may not get to 100%
  } else {
    iterTotal <- iterPar <- iterNG <- 1
  }

  ## Start Nevergrad optimizer
  if (!hyper_fixed) {
    my_tuple <- tuple(hyper_count)
    instrumentation <- ng$p$Array(shape = my_tuple, lower = 0, upper = 1)
    optimizer <- ng$optimizers$registry[optimizer_name](instrumentation, budget = iterTotal, num_workers = cores)
    # Set multi-objective dimensions for objective functions (errors)
    if (is.null(calibration_input)) {
      optimizer$tell(ng$p$MultiobjectiveReference(), tuple(1, 1))
    } else {
      optimizer$tell(ng$p$MultiobjectiveReference(), tuple(1, 1, 1))
    }
  }

  ## Prepare loop
  resultCollectNG <- list()
  cnt <- 0
  if (!hyper_fixed & !quiet) pb <- txtProgressBar(max = iterTotal, style = 3)
  # Create cluster before big for-loop to minimize overhead for parallel back-end registering
  if (check_parallel() & !hyper_fixed) {
    registerDoParallel(cores)
  } else {
    registerDoSEQ()
  }

  sysTimeDopar <- system.time({
    for (lng in 1:iterNG) { # lng = 1
      nevergrad_hp <- list()
      nevergrad_hp_val <- list()
      hypParamSamList <- list()
      hypParamSamNG <- c()

      if (hyper_fixed == FALSE) {
        # Setting initial seeds
        for (co in 1:iterPar) { # co = 1
          ## Get hyperparameter sample with ask (random)
          nevergrad_hp[[co]] <- optimizer$ask()
          nevergrad_hp_val[[co]] <- nevergrad_hp[[co]]$value
          ## Scale sample to given bounds using uniform distribution
          for (hypNameLoop in hyper_bound_list_updated_name) {
            index <- which(hypNameLoop == hyper_bound_list_updated_name)
            channelBound <- unlist(hyper_bound_list_updated[hypNameLoop])
            hyppar_value <- nevergrad_hp_val[[co]][index]
            if (length(channelBound) > 1) {
              hypParamSamNG[hypNameLoop] <- qunif(hyppar_value, min(channelBound), max(channelBound))
            } else {
              hypParamSamNG[hypNameLoop] <- hyppar_value
            }
          }
          hypParamSamList[[co]] <- data.frame(t(hypParamSamNG))
        }
        hypParamSamNG <- bind_rows(hypParamSamList)
        names(hypParamSamNG) <- hyper_bound_list_updated_name
        ## Add fixed hyperparameters
        if (hyper_count_fixed != 0) {
<<<<<<< HEAD
          hypParamSamNG <- cbind(hypParamSamNG, dt_hyper_fixed_mod) %>%
            select(all_of(hypParamSamName))
        }
      } else {
        hypParamSamNG <- select(dt_hyper_fixed_mod, all_of(hypParamSamName))
=======
          hypParamSamNG <- cbind(hypParamSamNG, dt_hyper_fixed_mod)
          hypParamSamNG <- setcolorder(hypParamSamNG, hypParamSamName)
        }
      } else {
        hypParamSamNG <- setcolorder(dt_hyper_fixed_mod, hypParamSamName)
        # hypParamSamNG <- dt_hyper_fixed_mod
        # setnames(hypParamSamNG, names(hypParamSamNG), hypParamSamName)
>>>>>>> c3b1cf78
      }

      ## Parallel start

      nrmse.collect <- c()
      decomp.rssd.collect <- c()
      best_mape <- Inf

      doparCollect <- suppressPackageStartupMessages(
        # for (i in 1:iterPar) {
        foreach(i = 1:iterPar) %dorng% { # i = 1
          t1 <- Sys.time()
          #### Get hyperparameter sample
          hypParamSam <- hypParamSamNG[i, ]
          #### Tranform media with hyperparameters
          dt_modAdstocked <- select(dt_mod, -.data$ds)
          mediaAdstocked <- list()
          mediaVecCum <- list()
          mediaSaturated <- list()
          adstock <- check_adstock(adstock)

          for (v in 1:length(all_media)) {
            ################################################
            ## 1. Adstocking (whole data)
            m <- dt_modAdstocked[, all_media[v]][[1]]
            if (adstock == "geometric") {
              theta <- hypParamSam[paste0(all_media[v], "_thetas")][[1]][[1]]
              x_list <- adstock_geometric(x = m, theta = theta)
            } else if (adstock == "weibull_cdf") {
<<<<<<< HEAD
              shape <- hypParamSam[paste0(all_media[v], "_shapes")][[1]][[1]]
              scale <- hypParamSam[paste0(all_media[v], "_scales")][[1]][[1]]
              x_list <- adstock_weibull(x = m, shape = shape, scale = scale, type = "cdf")
            } else if (adstock == "weibull_pdf") {
              shape <- hypParamSam[paste0(all_media[v], "_shapes")][[1]][[1]]
              scale <- hypParamSam[paste0(all_media[v], "_scales")][[1]][[1]]
=======
              shape <- hypParamSam[paste0(all_media[v], "_shapes")]
              scale <- hypParamSam[paste0(all_media[v], "_scales")]
              x_list <- adstock_weibull(x = m, shape = shape, scale = scale, type = "cdf")
            } else if (adstock == "weibull_pdf") {
              shape <- hypParamSam[paste0(all_media[v], "_shapes")]
              scale <- hypParamSam[paste0(all_media[v], "_scales")]
>>>>>>> c3b1cf78
              x_list <- adstock_weibull(x = m, shape = shape, scale = scale, type = "pdf")
            }
            m_adstocked <- x_list$x_decayed
            mediaAdstocked[[v]] <- m_adstocked
            mediaVecCum[[v]] <- x_list$thetaVecCum

            # data.frame(id = rep(1:length(m), 2)) %>%
            #   mutate(value = c(m, m_adstocked),
            #          type = c(rep("raw", length(m)), rep("adstocked", length(m)))) %>%
            #   filter(id < 100) %>%
            #   ggplot(aes(x = id, y = value, colour = type)) +
            #   geom_line()

            ################################################
            ## 2. Saturation (only window data)
            m_adstockedRollWind <- m_adstocked[rollingWindowStartWhich:rollingWindowEndWhich]
            alpha <- hypParamSam[paste0(all_media[v], "_alphas")][[1]][[1]]
            gamma <- hypParamSam[paste0(all_media[v], "_gammas")][[1]][[1]]
            mediaSaturated[[v]] <- saturation_hill(m_adstockedRollWind, alpha = alpha, gamma = gamma)
            # plot(m_adstockedRollWind, mediaSaturated[[1]])
          }
          names(mediaAdstocked) <- names(mediaVecCum) <- names(mediaSaturated) <- all_media
          dt_modAdstocked <- dt_modAdstocked %>%
            select(-all_of(all_media)) %>%
            bind_cols(mediaAdstocked)
          mediaVecCum <- bind_cols(mediaVecCum)
          dt_modSaturated <- dt_modAdstocked[rollingWindowStartWhich:rollingWindowEndWhich, ] %>%
            select(-all_of(all_media)) %>%
            bind_cols(mediaSaturated)

          #####################################
          #### Split and prepare data for modelling

          dt_train <- dt_modSaturated

          ## Contrast matrix because glmnet does not treat categorical variables (one hot encoding)
          y_train <- dt_train$dep_var
<<<<<<< HEAD
          if (length(which(grepl("^[0-9]", dt_train))) > 1) {
=======
          if (length(which(grepl('^[0-9]', dt_train))) > 1) {
>>>>>>> c3b1cf78
            x_train <- model.matrix(dep_var ~ ., dt_train)[, -1]
          } else {
            x_train <- as.matrix(dt_train[, -1])
          }

          ## Define and set sign control
          dt_sign <- select(dt_modSaturated, -.data$dep_var)
          x_sign <- c(prophet_signs, context_signs, paid_media_signs, organic_signs)
          names(x_sign) <- c(prophet_vars, context_vars, paid_media_spends, organic_vars)
          check_factor <- sapply(dt_sign, is.factor)
          lower.limits <- upper.limits <- c()
          for (s in 1:length(check_factor)) {
            if (check_factor[s] == TRUE) {
              level.n <- length(levels(unlist(dt_sign[, s, with = FALSE])))
              if (level.n <= 1) {
                stop("All factor variables must have more than 1 level")
              }
              lower_vec <- if (x_sign[s] == "positive") {
                rep(0, level.n - 1)
              } else {
                rep(-Inf, level.n - 1)
              }
              upper_vec <- if (x_sign[s] == "negative") {
                rep(0, level.n - 1)
              } else {
                rep(Inf, level.n - 1)
              }
              lower.limits <- c(lower.limits, lower_vec)
              upper.limits <- c(upper.limits, upper_vec)
            } else {
              lower.limits <- c(lower.limits, ifelse(x_sign[s] == "positive", 0, -Inf))
              upper.limits <- c(upper.limits, ifelse(x_sign[s] == "negative", 0, Inf))
            }
          }

          #####################################
          #### Fit ridge regression with nevergrad's lambda
          # lambdas <- lambda_seq(x_train, y_train, seq_len = 100, lambda_min_ratio = 0.0001)
          # lambda_max <- max(lambdas)
          lambda_hp <- unlist(hypParamSamNG$lambda[i])
          if (hyper_fixed == FALSE) {
            lambda_scaled <- lambda_min + (lambda_max - lambda_min) * lambda_hp
          } else {
            lambda_scaled <- lambda_hp
          }

          if (add_penalty_factor) {
<<<<<<< HEAD
            penalty.factor <- unlist(hypParamSamNG[i, grepl("penalty_", names(hypParamSamNG))])
=======
            penalty.factor <- unlist(as.data.frame(hypParamSamNG)[i, grepl("penalty_", names(hypParamSamNG))])
>>>>>>> c3b1cf78
          } else {
            penalty.factor <- rep(1, ncol(x_train))
          }

          glm_mod <- glmnet(
            x_train,
            y_train,
            family = "gaussian",
            alpha = 0, # 0 for ridge regression
            lambda = lambda_scaled,
            lower.limits = lower.limits,
            upper.limits = upper.limits,
            type.measure = "mse",
            penalty.factor = penalty.factor
<<<<<<< HEAD
=======
            # ,intercept = FALSE
>>>>>>> c3b1cf78
          ) # plot(glm_mod); coef(glm_mod)

          # # When we used CV instead of nevergrad
          # lambda_range <- c(cvmod$lambda.min, cvmod$lambda.1se)
          # lambda <- lambda_range[1] + (lambda_range[2]-lambda_range[1]) * lambda_control

          #####################################
          #### Refit ridge regression with selected lambda from x-validation (intercept)

          ## If no lift calibration, refit using best lambda
<<<<<<< HEAD
          mod_out <- model_refit(x_train, y_train,
            lambda = lambda_scaled,
            lower.limits, upper.limits, intercept_sign
          )
=======

          mod_out <- model_refit(x_train, y_train, lambda = lambda_scaled, lower.limits, upper.limits, intercept_sign)

>>>>>>> c3b1cf78
          decompCollect <- model_decomp(
            coefs = mod_out$coefs,
            dt_modSaturated = dt_modSaturated,
            x = x_train,
            y_pred = mod_out$y_pred,
            i = i,
            dt_modRollWind = dt_modRollWind,
            refreshAddedStart = refreshAddedStart
          )
          nrmse <- mod_out$nrmse_train
          mape <- 0
          df.int <- mod_out$df.int

          #####################################
          #### get calibration mape

          if (!is.null(calibration_input)) {
            liftCollect <- calibrate_mmm(
<<<<<<< HEAD
              calibration_input, decompCollect,
              dayInterval = InputCollect$dayInterval
            )
            mape <- mean(liftCollect$mape_lift, na.rm = TRUE)
          }

          #####################################
          #### Calculate multi-objectives for pareto optimality

          ## DECOMP objective: sum of squared distance between decomp share and spend share to be minimized
          dt_decompSpendDist <- decompCollect$xDecompAgg %>%
            filter(.data$rn %in% paid_media_spends) %>%
            select(
              .data$rn, .data$xDecompAgg, .data$xDecompPerc, .data$xDecompMeanNon0Perc,
              .data$xDecompMeanNon0, .data$xDecompPercRF, .data$xDecompMeanNon0PercRF,
              .data$xDecompMeanNon0RF
            ) %>%
            left_join(select(
              dt_spendShare,
              .data$rn, .data$spend_share, .data$spend_share_refresh,
              .data$mean_spend, .data$total_spend
            ),
            by = "rn"
            ) %>%
            mutate(
              effect_share = .data$xDecompPerc / sum(.data$xDecompPerc),
              effect_share_refresh = .data$xDecompPercRF / sum(.data$xDecompPercRF)
            )
          dt_decompSpendDist <- left_join(
            filter(decompCollect$xDecompAgg, .data$rn %in% paid_media_spends),
            select(dt_decompSpendDist, .data$rn, contains("_spend"), contains("_share")),
            by = "rn"
          )
=======
              calibration_input = calibration_input,
              decompCollect = decompCollect,
              dayInterval = InputCollect$dayInterval
            )
            mape <- liftCollect[, mean(mape_lift)]
          }

          #####################################
          #### calculate multi-objectives for pareto optimality

          ## decomp objective: sum of squared distance between decomp share and spend share to be minimised
          dt_decompSpendDist <- decompCollect$xDecompAgg[rn %in% paid_media_spends, .(
            rn, xDecompAgg, xDecompPerc, xDecompMeanNon0Perc, xDecompMeanNon0, xDecompPercRF, xDecompMeanNon0PercRF, xDecompMeanNon0RF
          )]
          dt_decompSpendDist <- dt_decompSpendDist[dt_spendShare[, .(
            rn, spend_share, spend_share_refresh, mean_spend, total_spend
          )], on = "rn"]
          dt_decompSpendDist[, ":="(effect_share = xDecompPerc / sum(xDecompPerc),
            effect_share_refresh = xDecompPercRF / sum(xDecompPercRF))]
          decompCollect$xDecompAgg[dt_decompSpendDist[, .(rn, spend_share_refresh, effect_share_refresh)],
            ":="(spend_share_refresh = i.spend_share_refresh,
              effect_share_refresh = i.effect_share_refresh),
            on = "rn"
          ]
>>>>>>> c3b1cf78

          # Calculate DECOMP.RSSD error
          if (!refresh) {
            decomp.rssd <- sqrt(sum((dt_decompSpendDist$effect_share - dt_decompSpendDist$spend_share)^2))
          } else {
<<<<<<< HEAD
            # xDecompAggPrev is NULL?
            dt_decompRF <- select(decompCollect$xDecompAgg, .data$rn, decomp_perc = .data$xDecompPerc) %>%
              left_join(select(xDecompAggPrev, .data$rn, decomp_perc_prev = .data$xDecompPerc),
                by = "rn"
              )
            decomp.rssd.media <- dt_decompRF %>%
              filter(.data$rn %in% paid_media_spends) %>%
              summarise(rssd.media = sqrt(mean((.data$decomp_perc - .data$decomp_perc_prev)^2))) %>%
              pull(.data$rssd.media)
            decomp.rssd.nonmedia <- dt_decompRF %>%
              filter(!.data$rn %in% paid_media_spends) %>%
              summarise(rssd.nonmedia = sqrt(mean((.data$decomp_perc - .data$decomp_perc_prev)^2))) %>%
              pull(.data$rssd.nonmedia)
            decomp.rssd <- decomp.rssd.media + decomp.rssd.nonmedia /
              (1 - refresh_steps / rollingWindowLength)
=======
            dt_decompRF <- decompCollect$xDecompAgg[, .(rn, decomp_perc = xDecompPerc)][xDecompAggPrev[, .(rn, decomp_perc_prev = xDecompPerc)], on = "rn"]
            decomp.rssd.nonmedia <- dt_decompRF[!(rn %in% paid_media_spends), sqrt(mean((decomp_perc - decomp_perc_prev)^2))]
            decomp.rssd.media <- dt_decompSpendDist[, sqrt(mean((effect_share_refresh - spend_share_refresh)^2))]
            decomp.rssd <- decomp.rssd.media + decomp.rssd.nonmedia / (1 - refresh_steps / rollingWindowLength)
>>>>>>> c3b1cf78
          }
          # When all media in this iteration have 0 coefficients
          if (is.nan(decomp.rssd)) {
            decomp.rssd <- Inf
            dt_decompSpendDist$effect_share <- 0
          }

          ## adstock objective: sum of squared infinite sum of decay to be minimised - deprecated
          # dt_decaySum <- dt_mediaVecCum[,  .(rn = all_media, decaySum = sapply(.SD, sum)), .SDcols = all_media]
          # adstock.ssisd <- dt_decaySum[, sum(decaySum^2)]

          ## calibration objective: not calibration: mse, decomp.rssd, if calibration: mse, decom.rssd, mape_lift

          #####################################
          #### Collect output

<<<<<<< HEAD
          resultCollect <- list()
          common <- c(
            rsq_train = mod_out$rsq_train,
            nrmse = nrmse,
            decomp.rssd = decomp.rssd,
            mape = mape,
=======
          resultHypParam <- data.table()[, (hypParamSamName) := lapply(hypParamSam[1:length(hypParamSamName)], function(x) x)]

          resultCollect <- list(
            resultHypParam = resultHypParam[, ":="(
              mape = mape,
              nrmse = nrmse,
              decomp.rssd = decomp.rssd,
              rsq_train = mod_out$rsq_train,
              lambda = lambda_scaled,
              lambda_hp = lambda_hp,
              lambda_max = lambda_max,
              pos = prod(decompCollect$xDecompAgg$pos),
              Elapsed = as.numeric(difftime(Sys.time(), t1, units = "secs")),
              ElapsedAccum = as.numeric(difftime(Sys.time(), t0, units = "secs")),
              iterPar = i,
              iterNG = lng,
              df.int = df.int)],
            xDecompVec = if (hyper_fixed) {
              decompCollect$xDecompVec[, ":="(
                intercept = decompCollect$xDecompAgg[rn == "(Intercept)", xDecompAgg],
                mape = mape,
                nrmse = nrmse,
                decomp.rssd = decomp.rssd,
                rsq_train = mod_out$rsq_train,
                lambda = lambda_scaled,
                lambda_hp = lambda_hp,
                lambda_max = lambda_max,
                iterPar = i,
                iterNG = lng,
                df.int = df.int)]
            } else {
              NULL
            },
            xDecompAgg = decompCollect$xDecompAgg[, ":="(
              mape = mape,
              nrmse = nrmse,
              decomp.rssd = decomp.rssd,
              rsq_train = mod_out$rsq_train,
              lambda = lambda_scaled,
              lambda_hp = lambda_hp,
              lambda_max = lambda_max,
              iterPar = i,
              iterNG = lng,
              df.int = df.int)],
            liftCalibration = if (!is.null(calibration_input)) {
              liftCollect[, ":="(
                mape = mape,
                nrmse = nrmse,
                decomp.rssd = decomp.rssd,
                rsq_train = mod_out$rsq_train,
                lambda = lambda_scaled,
                lambda_hp = lambda_hp,
                lambda_max = lambda_max,
                iterPar = i,
                iterNG = lng)]
            } else {
              NULL
            },
            decompSpendDist = dt_decompSpendDist[, ":="(
              mape = mape,
              nrmse = nrmse,
              decomp.rssd = decomp.rssd,
              rsq_train = mod_out$rsq_train,
              lambda = lambda_scaled,
              lambda_hp = lambda_hp,
              lambda_max = lambda_max,
              iterPar = i,
              iterNG = lng,
              df.int = df.int)],
            mape.lift = mape,
            nrmse = nrmse,
            decomp.rssd = decomp.rssd,
>>>>>>> c3b1cf78
            lambda = lambda_scaled,
            lambda_hp = lambda_hp,
            lambda_max = lambda_max,
            lambda_min_ratio = lambda_min_ratio,
            iterPar = i,
            iterNG = lng,
            df.int = df.int
          )
<<<<<<< HEAD

          resultCollect[["resultHypParam"]] <- data.frame(hypParamSam) %>%
            select(-.data$lambda) %>%
            bind_cols(data.frame(t(common[1:8]))) %>%
            mutate(
              pos = prod(decompCollect$xDecompAgg$pos),
              Elapsed = as.numeric(difftime(Sys.time(), t1, units = "secs")),
              ElapsedAccum = as.numeric(difftime(Sys.time(), t0, units = "secs"))
            ) %>%
            bind_cols(data.frame(t(common[9:11]))) %>%
            dplyr::mutate_all(unlist)

          if (hyper_fixed) {
            resultCollect[["xDecompVec"]] <- decompCollect$xDecompVec %>%
              bind_cols(data.frame(t(common[1:8]))) %>%
              mutate(intercept = decompCollect$xDecompAgg$xDecompAgg[
                decompCollect$xDecompAgg$rn == "(Intercept)"
              ]) %>%
              bind_cols(data.frame(t(common[9:11])))
          }

          resultCollect[["xDecompAgg"]] <- decompCollect$xDecompAgg %>%
            bind_cols(data.frame(t(common)))

          if (!is.null(calibration_input)) {
            resultCollect[["liftCalibration"]] <- liftCollect %>%
              bind_cols(data.frame(t(common)))
          }

          resultCollect[["decompSpendDist"]] <- dt_decompSpendDist %>%
            bind_cols(data.frame(t(common)))

          resultCollect <- append(resultCollect, as.list(common))

=======
          best_mape <- min(best_mape, mape)
>>>>>>> c3b1cf78
          if (cnt == iterTotal) {
            print(" === ")
            print(paste0(
              "Optimizer_name: ", optimizer_name, ";  Total_iterations: ",
              cnt, ";   Best MAPE: ", min(best_mape, mape)
            ))
          }
          return(resultCollect)
        }
      ) # end foreach parallel

      nrmse.collect <- sapply(doparCollect, function(x) x$nrmse)
      decomp.rssd.collect <- sapply(doparCollect, function(x) x$decomp.rssd)
      mape.lift.collect <- sapply(doparCollect, function(x) x$mape)

      #####################################
      #### Nevergrad tells objectives

      if (!hyper_fixed) {
        if (is.null(calibration_input)) {
          for (co in 1:iterPar) {
            optimizer$tell(nevergrad_hp[[co]], tuple(nrmse.collect[co], decomp.rssd.collect[co]))
          }
        } else {
          for (co in 1:iterPar) {
            optimizer$tell(nevergrad_hp[[co]], tuple(nrmse.collect[co], decomp.rssd.collect[co], mape.lift.collect[co]))
          }
        }
      }

      resultCollectNG[[lng]] <- doparCollect
      if (!quiet) {
        cnt <- cnt + iterPar
        if (!hyper_fixed) setTxtProgressBar(pb, cnt)
      }
    } ## end NG loop
  }) # end system.time

  # stop cluster to avoid memory leaks
  stopImplicitCluster()
  registerDoSEQ()
  getDoParWorkers()

  if (!hyper_fixed) {
    cat("\r", paste("\n  Finished in", round(sysTimeDopar[3] / 60, 2), "mins"))
    flush.console()
    close(pb)
  }

  #####################################
  #### Final result collect

  resultCollect <- list()

  resultCollect[["resultHypParam"]] <- bind_rows(
    lapply(resultCollectNG, function(x) {
      bind_rows(lapply(x, function(y) y$resultHypParam))
    })
  ) %>%
    arrange(.data$nrmse) %>%
    as_tibble()

  if (hyper_fixed) {
    resultCollect[["xDecompVec"]] <- bind_rows(
      lapply(resultCollectNG, function(x) {
        bind_rows(lapply(x, function(y) y$xDecompVec))
      })
    ) %>%
      arrange(.data$nrmse, .data$ds) %>%
      as_tibble()
  }

  resultCollect[["xDecompAgg"]] <- bind_rows(
    lapply(resultCollectNG, function(x) {
      bind_rows(lapply(x, function(y) y$xDecompAgg))
    })
  ) %>%
    arrange(.data$nrmse) %>%
    as_tibble()

  if (!is.null(calibration_input)) {
    resultCollect[["liftCalibration"]] <- bind_rows(
      lapply(resultCollectNG, function(x) {
        bind_rows(lapply(x, function(y) y$liftCalibration))
      })
    ) %>%
      arrange(.data$mape, .data$liftMedia, .data$liftStart) %>%
      as_tibble()
  }

  resultCollect[["decompSpendDist"]] <- bind_rows(
    lapply(resultCollectNG, function(x) {
      bind_rows(lapply(x, function(y) y$decompSpendDist))
    })
  ) %>%
    arrange(.data$nrmse) %>%
    as_tibble()

  resultCollect$iter <- length(resultCollect$mape)
  resultCollect$elapsed.min <- sysTimeDopar[3] / 60

  # Adjust accumulated time
<<<<<<< HEAD
  resultCollect$resultHypParam <- resultCollect$resultHypParam %>%
    mutate(ElapsedAccum = .data$ElapsedAccum - min(.data$ElapsedAccum) +
      .data$Elapsed[which.min(.data$ElapsedAccum)])
=======
  resultCollect$resultHypParam[, ElapsedAccum := ElapsedAccum - min(ElapsedAccum) +
    resultCollect$resultHypParam[which.min(ElapsedAccum), Elapsed]]
>>>>>>> c3b1cf78

  return(list(
    resultCollect = resultCollect,
    hyperBoundNG = hyper_bound_list_updated,
    hyperBoundFixed = hyper_bound_list_fixed
  ))
}

####################################################################
#' Response Function
#'
#' \code{robyn_response()} returns the response for a given
#' spend level of a given \code{paid_media_vars} from a selected model
#' result and selected model build (initial model, refresh model, etc.).
#'
#' @inheritParams robyn_allocator
#' @param media_metric A character. Selected media variable for the response.
#' Must be one value from paid_media_spends, paid_media_vars or organic_vars
#' @param metric_value Numeric. Desired metric value to return a response for.
<<<<<<< HEAD
#' @param dt_hyppar A data.frame. When \code{robyn_object} is not provided, use
=======
#' @param dt_hyppar A data.table. When \code{robyn_object} is not provided, use
>>>>>>> c3b1cf78
#' \code{dt_hyppar = OutputCollect$resultHypParam}. It must be provided along
#' \code{select_model}, \code{dt_coef} and \code{InputCollect}.
#' @param dt_coef A data.frame. When \code{robyn_object} is not provided, use
#' \code{dt_coef = OutputCollect$xDecompAgg}. It must be provided along
#' \code{select_model}, \code{dt_hyppar} and \code{InputCollect}.
#' @examples
#' \dontrun{
#' # Having InputCollect and OutputCollect results OR robyn_object
#' # Set your exported model location
#' robyn_object <- "~/Desktop/MyRobyn.RDS"
#'
#' # Get marginal response (mResponse) and marginal ROI (mROI) for
#' # the next 1k on 80k for search_S, when provided the saved
#' # robyn_object by the robyn_save() function.
#' spend1 <- 80000
#' Response1 <- robyn_response(
#'   robyn_object = robyn_object,
#'   media_metric = "search_S",
#'   metric_value = spend1
#' )$response
#' # Get ROI for 80k
#' Response1 / spend1 # ROI for search 80k
#' # Get response for 81k
#' spend2 <- spend1 + 1000
#' Response2 <- robyn_response(
#'   robyn_object = robyn_object,
#'   media_metric = "search_S",
#'   metric_value = spend2
#' )$response
#' # Get ROI for 81k
#' Response2 / spend2 # ROI for search 81k
#' # Get marginal response (mResponse) for the next 1k on 80k
#' Response2 - Response1
#' # Get marginal ROI (mROI) for the next 1k on 80k
#' (Response2 - Response1) / (spend2 - spend1)
#'
#' # Example of getting paid media exposure response curves
#' imps <- 1000000
#' response_imps <- robyn_response(
#'   robyn_object = robyn_object,
#'   media_metric = "facebook_I",
#'   metric_value = imps
#' )$response
#' response_per_1k_imps <- response_imps / imps * 1000
#' response_per_1k_imps
#'
#' # Example of getting organic media exposure response curves
#' sendings <- 30000
#' response_sending <- robyn_response(
#'   robyn_object = robyn_object,
#'   media_metric = "newsletter",
#'   metric_value = sendings
#' )$response
#' response_per_1k_send <- response_sending / sendings * 1000
#' response_per_1k_send
#'
#' # Get response for 80k for search_S from the third model refresh
#' robyn_response(
#'   robyn_object = robyn_object,
#'   select_build = 3,
#'   media_metric = "search_S",
#'   metric_value = 80000
#' )
#'
#' # Get response for 80k for search_S from the a certain model SolID
#' # in the current model output in the global environment
#' robyn_response(
#'   media_metric = "search_S",
#'   metric_value = 80000,
#'   select_model = "3_10_3",
#'   dt_hyppar = OutputCollect$resultHypParam,
#'   dt_coef = OutputCollect$xDecompAgg,
#'   InputCollect = InputCollect
#' )
#' }
#' @return List. Response value and plot. Class: \code{robyn_response}.
#' @export
robyn_response <- function(robyn_object = NULL,
                           select_build = NULL,
                           media_metric = NULL,
                           select_model = NULL,
                           metric_value = NULL,
                           dt_hyppar = NULL,
                           dt_coef = NULL,
                           InputCollect = NULL,
                           OutputCollect = NULL,
                           quiet = FALSE) {

  ## Get input
  if (!is.null(robyn_object)) {
    if (!file.exists(robyn_object)) {
      stop("File does not exist or is somewhere else. Check: ", robyn_object)
    } else {
      Robyn <- readRDS(robyn_object)
      objectPath <- dirname(robyn_object)
      objectName <- sub("'\\..*$", "", basename(robyn_object))
    }

    select_build_all <- 0:(length(Robyn) - 1)
    if (is.null(select_build)) {
      select_build <- max(select_build_all)
      if (!quiet & length(select_build_all) > 1) {
        message(
          "Using latest model: ", ifelse(select_build == 0, "initial model", paste0("refresh model #", select_build)),
          " for the response function. Use parameter 'select_build' to specify which run to use"
        )
      }
    }

    if (!(select_build %in% select_build_all) | length(select_build) != 1) {
      stop("'select_build' must be one value of ", paste(select_build_all, collapse = ", "))
    }

    listName <- ifelse(select_build == 0, "listInit", paste0("listRefresh", select_build))
    InputCollect <- Robyn[[listName]][["InputCollect"]]
    OutputCollect <- Robyn[[listName]][["OutputCollect"]]
    dt_hyppar <- OutputCollect$resultHypParam
    dt_coef <- OutputCollect$xDecompAgg
    select_model <- OutputCollect$selectID
  } else {
    # Try to get some pre-filled values
    if (is.null(dt_hyppar)) dt_hyppar <- OutputCollect$resultHypParam
    if (is.null(dt_coef)) dt_coef <- OutputCollect$xDecompAgg
    if (any(is.null(dt_hyppar), is.null(dt_coef), is.null(InputCollect), is.null(OutputCollect))) {
      stop("When 'robyn_object' is not provided, 'InputCollect' & 'OutputCollect' must be provided")
    }
  }

  ## Prep environment
  if (TRUE) {
    dt_input <- InputCollect$dt_input
    startRW <- InputCollect$rollingWindowStartWhich
    endRW <- InputCollect$rollingWindowEndWhich
    adstock <- InputCollect$adstock
<<<<<<< HEAD
=======
    allSolutions <- unique(dt_hyppar$solID)
>>>>>>> c3b1cf78
    spendExpoMod <- InputCollect$modNLSCollect
    paid_media_vars <- InputCollect$paid_media_vars
    paid_media_spends <- InputCollect$paid_media_spends
    exposure_vars <- InputCollect$exposure_vars
    organic_vars <- InputCollect$organic_vars
<<<<<<< HEAD
    allSolutions <- unique(dt_hyppar$solID)
  }

  if (!(select_model %in% allSolutions)) {
    stop(paste0(
      "Input 'select_model' must be one of these values: ",
      paste(allSolutions, collapse = ", ")
    ))
=======
  }

  if (!(select_model %in% allSolutions)) {
    stop(paste0("Input 'select_model' must be one of these values: ",
                paste(allSolutions, collapse = ", ")))
>>>>>>> c3b1cf78
  }

  ## Get media values
  if (media_metric %in% paid_media_spends & length(media_metric) == 1) {
    metric_type <- "spend"
  } else if (media_metric %in% exposure_vars & length(media_metric) == 1) {
    metric_type <- "exposure"
  } else if (media_metric %in% organic_vars & length(media_metric) == 1) {
    metric_type <- "organic"
  } else {
<<<<<<< HEAD
    stop(paste(
      "Invalid 'media_metric' input. It must be any media variable from",
      "paid_media_spends (spend), paid_media_vars (exposure),",
      "or organic_vars (organic); NOT:", media_metric,
      paste("\n- paid_media_spends:", v2t(paid_media_spends, quotes = FALSE)),
      paste("\n- paid_media_vars:", v2t(paid_media_vars, quotes = FALSE)),
      paste("\n- organic_vars:", v2t(organic_vars, quotes = FALSE))
=======
    stop(paste("Input 'media_metric' must be any media variables from",
               "paid_media_spends (spend), paid_media_vars (exposure),",
               "or organic_vars (organic):",
               paste("\n- paid_media_spends:", v2t(paid_media_spends, quotes = FALSE)),
               paste("\n- paid_media_vars:", v2t(paid_media_vars, quotes = FALSE)),
               paste("\n- organic_vars:", v2t(organic_vars, quotes = FALSE))
>>>>>>> c3b1cf78
    ))
  }

  if (is.nan(metric_value)) metric_value <- NULL
  check_metric_value(metric_value, media_metric)

  ## Transform exposure to spend when necessary
  if (metric_type == "exposure") {
    get_spend_name <- paid_media_spends[which(paid_media_vars == media_metric)]
<<<<<<< HEAD
    expo_vec <- dt_input[, media_metric][[1]]
    # Use non-0 mean as marginal level if metric_value not provided
    if (is.null(metric_value)) {
      metric_value <- mean(expo_vec[startRW:endRW][expo_vec[startRW:endRW] > 0])
      if (!quiet) message("Input 'metric_value' not provided. Using mean of ", media_metric, " instead")
    }
    # Fit spend to exposure
    spend_vec <- dt_input[, get_spend_name][[1]]
    nls_select <- filter(spendExpoMod, .data$channel == media_metric, .data$rsq_nls > .data$rsq_lm)
    if (nls_select) {
      Vmax <- spendExpoMod$Vmax[spendExpoMod$channel == media_metric]
      Km <- spendExpoMod$Km[spendExpoMod$channel == media_metric]
      media_vec <- mic_men(x = spend_vec, Vmax = Vmax, Km = Km, reverse = FALSE)
    } else {
      coef_lm <- spendExpoMod$coef_lm[spendExpoMod$channel == media_metric]
=======
    expo_vec <- dt_input[, get(media_metric)]
    # use non-0 mean as marginal level if metric_value not provided
    if (is.null(metric_value)) {
      metric_value <- mean(expo_vec[startRW:endRW][expo_vec[startRW:endRW] > 0])
      if (!quiet) message("'metric_value' not provided. Using mean of ", media_metric, " instead")
    }

    # fit spend to exposure
    spend_vec <- dt_input[, get(get_spend_name)]
    nls_select <- spendExpoMod[channel == media_metric, rsq_nls > rsq_lm]
    if (nls_select) {
      Vmax <- spendExpoMod[channel == media_metric, Vmax]
      Km <- spendExpoMod[channel == media_metric, Km]
      media_vec <- mic_men(x = spend_vec, Vmax = Vmax, Km = Km, reverse = FALSE)
    } else {
      coef_lm <- spendExpoMod[channel == media_metric, coef_lm]
>>>>>>> c3b1cf78
      media_vec <- spend_vec * coef_lm
    }
    hpm_name <- get_spend_name
  } else {
<<<<<<< HEAD
    media_vec <- dt_input[, media_metric][[1]]
    # use non-0 means marginal level if spend not provided
    if (is.null(metric_value)) {
      metric_value <- mean(media_vec[startRW:endRW][media_vec[startRW:endRW] > 0])
      if (!quiet) message("Input 'metric_value' not provided. Using mean of ", media_metric, " instead")
=======
    media_vec <- dt_input[, get(media_metric)]
    # use non-0 means marginal level if spend not provided
    if (is.null(metric_value)) {
      metric_value <- mean(media_vec[startRW:endRW][media_vec[startRW:endRW] > 0])
      if (!quiet) message("'metric_value' not provided. Using mean of ", media_metric, " instead")
>>>>>>> c3b1cf78
    }
    hpm_name <- media_metric
  }

<<<<<<< HEAD
  ## Adstocking
  if (adstock == "geometric") {
    theta <- dt_hyppar[dt_hyppar$solID == select_model, ][[paste0(hpm_name, "_thetas")]]
    x_list <- adstock_geometric(x = media_vec, theta = theta)
  } else if (adstock == "weibull_cdf") {
    shape <- dt_hyppar[dt_hyppar$solID == select_model, ][[paste0(hpm_name, "_shapes")]]
    scale <- dt_hyppar[dt_hyppar$solID == select_model, ][[paste0(hpm_name, "_scales")]]
    x_list <- adstock_weibull(x = media_vec, shape = shape, scale = scale, type = "cdf")
  } else if (adstock == "weibull_pdf") {
    shape <- dt_hyppar[dt_hyppar$solID == select_model, ][[paste0(hpm_name, "_shapes")]]
    scale <- dt_hyppar[dt_hyppar$solID == select_model, ][[paste0(hpm_name, "_scales")]]
=======

  ## Adstocking
  if (adstock == "geometric") {
    theta <- dt_hyppar[solID == select_model, get(paste0(hpm_name, "_thetas"))]
    x_list <- adstock_geometric(x = media_vec, theta = theta)
  } else if (adstock == "weibull_cdf") {
    shape <- dt_hyppar[solID == select_model, get(paste0(hpm_name, "_shapes"))]
    scale <- dt_hyppar[solID == select_model, get(paste0(hpm_name, "_scales"))]
    x_list <- adstock_weibull(x = media_vec, shape = shape, scale = scale, type = "cdf")
  } else if (adstock == "weibull_pdf") {
    shape <- dt_hyppar[solID == select_model, get(paste0(hpm_name, "_shapes"))]
    scale <- dt_hyppar[solID == select_model, get(paste0(hpm_name, "_scales"))]
>>>>>>> c3b1cf78
    x_list <- adstock_weibull(x = media_vec, shape = shape, scale = scale, type = "pdf")
  }
  m_adstocked <- x_list$x_decayed

  ## Saturation
  m_adstockedRW <- m_adstocked[startRW:endRW]
<<<<<<< HEAD
  alpha <- dt_hyppar[dt_hyppar$solID == select_model, ][[paste0(hpm_name, "_alphas")]]
  gamma <- dt_hyppar[dt_hyppar$solID == select_model, ][[paste0(hpm_name, "_gammas")]]
=======
  alpha <- dt_hyppar[solID == select_model, get(paste0(hpm_name, "_alphas"))]
  gamma <- dt_hyppar[solID == select_model, get(paste0(hpm_name, "_gammas"))]
>>>>>>> c3b1cf78
  Saturated <- saturation_hill(x = m_adstockedRW, alpha = alpha, gamma = gamma, x_marginal = metric_value)
  m_saturated <- saturation_hill(x = m_adstockedRW, alpha = alpha, gamma = gamma)

  ## Decomp
<<<<<<< HEAD
  coeff <- dt_coef[dt_coef$solID == select_model & dt_coef$rn == hpm_name, ][["coef"]]
=======
  coeff <- dt_coef[solID == select_model & rn == hpm_name, coef]
>>>>>>> c3b1cf78
  response_vec <- m_saturated * coeff
  Response <- as.numeric(Saturated * coeff)

  ## Plot optimal response
  media_type <- ifelse(metric_type == "organic", "organic", "paid")
<<<<<<< HEAD
  dt_line <- data.frame(metric = m_adstockedRW, response = response_vec, channel = media_metric)
  dt_point <- data.frame(input = metric_value, output = Response)
=======
  dt_line <- data.table(metric = m_adstockedRW, response = response_vec, channel = media_metric)
  dt_point <- data.table(input = metric_value, output = Response)
>>>>>>> c3b1cf78
  p_res <- ggplot(dt_line, aes(x = .data$metric, y = .data$response)) +
    geom_line(color = "steelblue") +
    geom_point(data = dt_point, aes(x = .data$input, y = .data$output), size = 3) +
    labs(
      title = paste(
        "Saturation curve of", media_type, "media:", media_metric,
        ifelse(metric_type == "spend", "spend metric", "exposure metric")
      ),
      subtitle = sprintf(
        "Response of %s @ %s",
        formatNum(dt_point$output, signif = 4),
        formatNum(dt_point$input, signif = 4)
      ),
      x = "Metric", y = "Response"
    ) +
    theme_lares() +
    scale_x_abbr() +
    scale_y_abbr()

  class(Response) <- unique(c("robyn_response", class(Response)))
  return(list(
    response = Response,
    plot = p_res
  ))
}

model_decomp <- function(coefs, dt_modSaturated, x, y_pred, i, dt_modRollWind, refreshAddedStart) {

  ## Input for decomp
  y <- dt_modSaturated$dep_var
  x <- data.frame(x)
  indepVar <- select(dt_modSaturated, -.data$dep_var)
  intercept <- coefs[1]
  indepVarName <- names(indepVar)
  indepVarCat <- indepVarName[sapply(indepVar, is.factor)]

  ## Decomp x
<<<<<<< HEAD
  xDecomp <- data.frame(mapply(function(regressor, coeff) {
    regressor * coeff
  }, regressor = x, coeff = coefs[-1]))
  xDecomp <- cbind(data.frame(intercept = rep(intercept, nrow(xDecomp))), xDecomp)
  xDecompOut <- cbind(data.frame(ds = dt_modRollWind$ds, y = y, y_pred = y_pred), xDecomp)
=======
  xDecomp <- data.table(mapply(function(regressor, coeff) {
    regressor * coeff
  }, regressor = x, coeff = coefs[-1]))
  xDecomp <- cbind(data.table(intercept = rep(intercept, nrow(xDecomp))), xDecomp)
  xDecompOut <- cbind(data.table(ds = dt_modRollWind$ds, y = y, y_pred = y_pred), xDecomp)
>>>>>>> c3b1cf78

  ## QA decomp
  y_hat <- rowSums(xDecomp, na.rm = TRUE)
  errorTerm <- y_hat - y_pred
  if (prod(round(y_pred) == round(y_hat)) == 0) {
    message(paste0(
      "Attention for loop ", i,
      ": manual decomp is not matching linear model prediction. ",
      "Deviation is ", round(mean(errorTerm / y) * 100, 2), "%"
    ))
  }

  ## Output decomp
  y_hat.scaled <- rowSums(abs(xDecomp), na.rm = TRUE)
  xDecompOutPerc.scaled <- abs(xDecomp) / y_hat.scaled
  xDecompOut.scaled <- y_hat * xDecompOutPerc.scaled

  temp <- select(xDecompOut, .data$intercept, all_of(indepVarName))
  xDecompOutAgg <- sapply(temp, function(x) sum(x))
  xDecompOutAggPerc <- xDecompOutAgg / sum(y_hat)
  xDecompOutAggMeanNon0 <- sapply(temp, function(x) ifelse(is.na(mean(x[x > 0])), 0, mean(x[x != 0])))
  xDecompOutAggMeanNon0[is.nan(xDecompOutAggMeanNon0)] <- 0
  xDecompOutAggMeanNon0Perc <- xDecompOutAggMeanNon0 / sum(xDecompOutAggMeanNon0)

  refreshAddedStartWhich <- which(xDecompOut$ds == refreshAddedStart)
  refreshAddedEnd <- max(xDecompOut$ds)
  refreshAddedEndWhich <- which(xDecompOut$ds == refreshAddedEnd)

  temp <- select(xDecompOut, .data$intercept, all_of(indepVarName)) %>%
    slice(refreshAddedStartWhich:refreshAddedEndWhich)
  xDecompOutAggRF <- sapply(temp, function(x) sum(x))
  y_hatRF <- y_hat[refreshAddedStartWhich:refreshAddedEndWhich]
  xDecompOutAggPercRF <- xDecompOutAggRF / sum(y_hatRF)
  xDecompOutAggMeanNon0RF <- sapply(temp, function(x) ifelse(is.na(mean(x[x > 0])), 0, mean(x[x != 0])))
  xDecompOutAggMeanNon0RF[is.nan(xDecompOutAggMeanNon0RF)] <- 0
  xDecompOutAggMeanNon0PercRF <- xDecompOutAggMeanNon0RF / sum(xDecompOutAggMeanNon0RF)

  coefsOutCat <- coefsOut <- data.frame(rn = rownames(coefs), coefs)
  if (length(indepVarCat) > 0) {
    coefsOut$rn <- sapply(indepVarCat, function(x) str_replace(coefsOut$rn, paste0(x, ".*"), x))
  }
  coefsOut <- coefsOut %>%
    group_by(.data$rn) %>%
    summarise(s0 = mean(.data$s0)) %>%
    rename("coef" = "s0") %>%
    .[match(rownames(coefsOut), .$rn), ]

  decompOutAgg <- as_tibble(cbind(coefsOut, data.frame(
    xDecompAgg = xDecompOutAgg,
    xDecompPerc = xDecompOutAggPerc,
    xDecompMeanNon0 = xDecompOutAggMeanNon0,
    xDecompMeanNon0Perc = xDecompOutAggMeanNon0Perc,
    xDecompAggRF = xDecompOutAggRF,
    xDecompPercRF = xDecompOutAggPercRF,
    xDecompMeanNon0RF = xDecompOutAggMeanNon0RF,
<<<<<<< HEAD
    xDecompMeanNon0PercRF = xDecompOutAggMeanNon0PercRF,
    pos = xDecompOutAgg >= 0
  )))
=======
    xDecompMeanNon0PercRF = xDecompOutAggMeanNon0PercRF
  ))
  decompOutAgg[, pos := xDecompAgg >= 0]
>>>>>>> c3b1cf78

  decompCollect <- list(
    xDecompVec = xDecompOut, xDecompVec.scaled = xDecompOut.scaled,
    xDecompAgg = decompOutAgg, coefsOutCat = coefsOutCat
  )

  return(decompCollect)
}


calibrate_mmm <- function(calibration_input, decompCollect, dayInterval) {

  ## Prep lift inputs
  getDecompVec <- decompCollect$xDecompVec
  getLiftMedia <- unique(calibration_input$channel)
  liftCollect <- list()

  # Loop per lift channel
  for (m in seq_along(getLiftMedia)) {
<<<<<<< HEAD
    liftWhich <- str_which(calibration_input$channel, getLiftMedia[m])
=======
    liftWhich <- which(calibration_input$channel == getLiftMedia[m])
>>>>>>> c3b1cf78
    liftCollect2 <- list()

    # Loop per lift test per channel
    for (lw in seq_along(liftWhich)) {
<<<<<<< HEAD

      ## Get lift period subset
      liftStart <- calibration_input$liftStartDate[liftWhich[lw]]
      liftEnd <- calibration_input$liftEndDate[liftWhich[lw]]
      df <- filter(getDecompVec, .data$ds >= liftStart, .data$ds <= liftEnd)
      liftPeriodVec <- select(df, .data$ds, getLiftMedia[m])
      liftPeriodVecDependent <- select(df, .data$ds, .data$y)

=======

      ## Get lift period subset
      liftStart <- calibration_input$liftStartDate[liftWhich[lw]]
      liftEnd <- calibration_input$liftEndDate[liftWhich[lw]]
      df <- filter(getDecompVec, .data$ds >= liftStart, .data$ds <= liftEnd)
      liftPeriodVec <- select(df, .data$ds, getLiftMedia[m])
      liftPeriodVecDependent <- select(df, .data$ds, .data$y)

>>>>>>> c3b1cf78
      ## Scale decomp
      mmmDays <- nrow(liftPeriodVec) * dayInterval
      liftDays <- as.integer(liftEnd - liftStart + 1)
      y_hatLift <- sum(unlist(getDecompVec[, -1])) # Total pred sales
      x_decompLift <- sum(liftPeriodVec[, 2])
      x_decompLiftScaled <- x_decompLift / mmmDays * liftDays
      y_scaledLift <- sum(liftPeriodVecDependent$y) / mmmDays * liftDays

      ## Output
<<<<<<< HEAD
      liftCollect2[[lw]] <- data.frame(
=======
      liftCollect2[[lw]] <- data.table(
>>>>>>> c3b1cf78
        liftMedia = getLiftMedia[m],
        liftStart = liftStart,
        liftEnd = liftEnd,
        liftAbs = calibration_input$liftAbs[liftWhich[lw]],
        decompAbsScaled = x_decompLiftScaled,
        dependent = y_scaledLift
      )
    }
    liftCollect[[m]] <- bind_rows(liftCollect2)
  }

  ## Get mape_lift -> Then MAPE = mean(mape_lift)
<<<<<<< HEAD
  liftCollect <- bind_rows(liftCollect) %>%
    mutate(mape_lift = abs((.data$decompAbsScaled - .data$liftAbs) / .data$liftAbs))
=======
  liftCollect <- rbindlist(liftCollect)[, mape_lift := abs((decompAbsScaled - liftAbs) / liftAbs)]
>>>>>>> c3b1cf78
  return(liftCollect)
}


model_refit <- function(x_train, y_train, lambda, lower.limits, upper.limits, intercept_sign = "non_negative") {
  mod <- glmnet(
    x_train,
    y_train,
    family = "gaussian",
    alpha = 0, # 0 for ridge regression
    # https://stats.stackexchange.com/questions/138569/why-is-lambda-within-one-standard-error-from-the-minimum-is-a-recommended-valu
    lambda = lambda,
    lower.limits = lower.limits,
    upper.limits = upper.limits
  ) # coef(mod)

  df.int <- 1

  ## drop intercept if negative and intercept_sign == "non_negative"
  if (intercept_sign == "non_negative" & coef(mod)[1] < 0) {
    mod <- glmnet(
      x_train,
      y_train,
      family = "gaussian",
      alpha = 0 # 0 for ridge regression
      , lambda = lambda,
      lower.limits = lower.limits,
      upper.limits = upper.limits,
      intercept = FALSE
    ) # coef(mod)
    df.int <- 0
  } # ; plot(mod); print(mod)

  y_trainPred <- predict(mod, s = lambda, newx = x_train)
  rsq_train <- get_rsq(true = y_train, predicted = y_trainPred, p = ncol(x_train), df.int = df.int)

  # y_testPred <- predict(mod, s = lambda, newx = x_test)
  # rsq_test <- get_rsq(true = y_test, predicted = y_testPred); rsq_test

  # mape_mod<- mean(abs((y_test - y_testPred)/y_test)* 100); mape_mod
  coefs <- as.matrix(coef(mod))
  # y_pred <- c(y_trainPred, y_testPred)

  # mean(y_train) sd(y_train)
  nrmse_train <- sqrt(mean((y_train - y_trainPred)^2)) / (max(y_train) - min(y_train))
  # nrmse_test <- sqrt(mean(sum((y_test - y_testPred)^2))) /
  # (max(y_test) - min(y_test)) # mean(y_test) sd(y_test)

  mod_out <- list(
    rsq_train = rsq_train,
    nrmse_train = nrmse_train,
    coefs = coefs,
    y_pred = as.vector(y_trainPred),
    mod = mod,
    df.int = df.int
  )

  return(mod_out)
}

# x = x_train matrix
# y = y_train (dep_var) vector
lambda_seq <- function(x, y, seq_len = 100, lambda_min_ratio = 0.0001) {
  mysd <- function(y) sqrt(sum((y - mean(y))^2) / length(y))
  sx <- scale(x, scale = apply(x, 2, mysd))
  check_nan <- apply(sx, 2, function(sxj) all(is.nan(sxj)))
  sx <- mapply(function(sxj, v) {
    return(if (v) rep(0, length(sxj)) else sxj)
  }, sxj = as.data.frame(sx), v = check_nan)
  sx <- as.matrix(sx, ncol = ncol(x), nrow = nrow(x))
  # sy <- as.vector(scale(y, scale=mysd(y)))
  sy <- y
  # 0.001 is the default smalles alpha value of glmnet for ridge (alpha = 0)
  lambda_max <- max(abs(colSums(sx * sy))) / (0.001 * nrow(x))
  lambda_max_log <- log(lambda_max)
  log_step <- (log(lambda_max) - log(lambda_max * lambda_min_ratio)) / (seq_len - 1)
  log_seq <- seq(log(lambda_max), log(lambda_max * lambda_min_ratio), length.out = seq_len)
  lambdas <- exp(log_seq)
  return(lambdas)
}

hyper_collector <- function(InputCollect, hyper_in, add_penalty_factor, dt_hyper_fixed = NULL, cores) {

  # Fetch hyper-parameters based on media
  hypParamSamName <- hyper_names(adstock = InputCollect$adstock, all_media = InputCollect$all_media)

  # Add lambda
  hypParamSamName <- c(hypParamSamName, "lambda")

  # Add penalty factor hyper-parameters names
<<<<<<< HEAD
  for_penalty <- names(select(InputCollect$dt_mod, -.data$ds, -.data$dep_var))
=======
  for_penalty <- names(InputCollect$dt_mod[, -c("ds", "dep_var")])
>>>>>>> c3b1cf78
  if (add_penalty_factor) hypParamSamName <- c(hypParamSamName, paste0("penalty_", for_penalty))

  # Check hyper_fixed condition
  all_fixed <- check_hyper_fixed(InputCollect, dt_hyper_fixed, add_penalty_factor)

  if (!all_fixed) {

    # Collect media hyperparameters
    hyper_bound_list <- list()
    for (i in 1:length(hypParamSamName)) {
      hyper_bound_list[i] <- hyper_in[hypParamSamName[i]]
      names(hyper_bound_list)[i] <- hypParamSamName[i]
    }

    # Add unfixed lambda hyperparameters manually
    if (length(hyper_bound_list[["lambda"]]) != 1) {
      hyper_bound_list$lambda <- c(0, 1)
    }

    # Add unfixed penalty.factor hyperparameters manually
    penalty_names <- paste0("penalty_", for_penalty)
    if (add_penalty_factor) {
      for (penalty in penalty_names) {
        if (length(hyper_bound_list[[penalty]]) != 1) {
          hyper_bound_list[[penalty]] <- c(0, 1)
        }
      }
    }

    # Get hyperparameters for Nevergrad
    hyper_bound_list_updated <- hyper_bound_list[which(sapply(hyper_bound_list, length) == 2)]

    # Get fixed hyperparameters
    hyper_bound_list_fixed <- hyper_bound_list[which(sapply(hyper_bound_list, length) == 1)]

    hyper_list_bind <- c(hyper_bound_list_updated, hyper_bound_list_fixed)
    hyper_list_all <- list()
    for (i in 1:length(hypParamSamName)) {
      hyper_list_all[[i]] <- hyper_list_bind[[hypParamSamName[i]]]
      names(hyper_list_all)[i] <- hypParamSamName[i]
    }

<<<<<<< HEAD
    dt_hyper_fixed_mod <- data.frame(sapply(hyper_bound_list_fixed, function(x) rep(x, cores)))
=======
    dt_hyper_fixed_mod <- data.table(sapply(hyper_bound_list_fixed, function(x) rep(x, cores)))
>>>>>>> c3b1cf78
  } else {
    hyper_bound_list_fixed <- list()
    for (i in 1:length(hypParamSamName)) {
      hyper_bound_list_fixed[[i]] <- dt_hyper_fixed[[hypParamSamName[i]]]
      names(hyper_bound_list_fixed)[i] <- hypParamSamName[i]
    }

    hyper_list_all <- hyper_bound_list_fixed
    hyper_bound_list_updated <- hyper_bound_list_fixed[which(sapply(hyper_bound_list_fixed, length) == 2)]
    cores <- 1

<<<<<<< HEAD
    dt_hyper_fixed_mod <- data.frame(matrix(hyper_bound_list_fixed, nrow = 1))
=======
    dt_hyper_fixed_mod <- as.data.table(matrix(hyper_bound_list_fixed, nrow = 1))
>>>>>>> c3b1cf78
    names(dt_hyper_fixed_mod) <- names(hyper_bound_list_fixed)
  }

  return(list(
    hyper_list_all = hyper_list_all,
    hyper_bound_list_updated = hyper_bound_list_updated,
    hyper_bound_list_fixed = hyper_bound_list_fixed,
    dt_hyper_fixed_mod = dt_hyper_fixed_mod,
    all_fixed = all_fixed
  ))
}

init_msgs_run <- function(InputCollect, refresh, lambda_control, quiet = FALSE) {
  if (!is.null(lambda_control)) {
    message("'lambda_control' deprecated in v3.6.0; lambda is now selected by hyperparameter optimisation")
  }
  if (!quiet) {
    message(sprintf(
      "Input data has %s %ss in total: %s to %s",
      nrow(InputCollect$dt_mod),
      InputCollect$intervalType,
      min(InputCollect$dt_mod$ds),
      max(InputCollect$dt_mod$ds)
    ))
    message(sprintf(
      "%s model is built on rolling window of %s %s: %s to %s",
      ifelse(!refresh, "Initial", "Refresh"),
      InputCollect$rollingWindowLength,
      InputCollect$intervalType,
      InputCollect$window_start,
      InputCollect$window_end
    ))
    if (refresh) {
<<<<<<< HEAD
      message(sprintf(
        "Rolling window moving forward: %s %ss",
        InputCollect$refresh_steps, InputCollect$intervalType))
=======
      message("Rolling window moving forward: ", InputCollect$refresh_steps, " ", InputCollect$intervalType)
>>>>>>> c3b1cf78
    }
  }
}<|MERGE_RESOLUTION|>--- conflicted
+++ resolved
@@ -92,31 +92,19 @@
 
   #####################################
   #### Prepare hyper-parameters
-
-<<<<<<< HEAD
   hyper_collect <- hyper_collector(InputCollect, InputCollect$hyperparameters, add_penalty_factor, dt_hyper_fixed, cores)
   InputCollect$hyper_updated <- hyper_collect$hyper_list_all
-=======
-  hyps <- hyper_collector(InputCollect, InputCollect$hyperparameters, add_penalty_factor, dt_hyper_fixed, cores)
-  InputCollect$hyper_updated <- hyps$hyper_list_all
->>>>>>> c3b1cf78
 
   #####################################
   #### Run robyn_mmm on set_trials
 
   OutputModels <- robyn_train(
-<<<<<<< HEAD
     InputCollect, hyper_collect,
-=======
-    InputCollect,
-    hyper_collect = hyps,
->>>>>>> c3b1cf78
     cores, iterations, trials, intercept_sign, nevergrad_algo,
     dt_hyper_fixed, add_penalty_factor,
     refresh, seed, quiet
   )
 
-<<<<<<< HEAD
   attr(OutputModels, "hyper_fixed") <- hyper_collect$all_fixed
   attr(OutputModels, "refresh") <- refresh
 
@@ -133,39 +121,16 @@
   if (!outputs) {
     output <- OutputModels
   } else if (!hyper_collect$all_fixed) {
-=======
-  attr(OutputModels, "hyper_fixed") <- hyps$all_fixed
-  attr(OutputModels, "refresh") <- refresh
-
-  OutputModels$cores <- cores
-  OutputModels$iterations <- iterations
-  OutputModels$trials <- trials
-  OutputModels$intercept_sign <- intercept_sign
-  OutputModels$nevergrad_algo <- nevergrad_algo
-  OutputModels$add_penalty_factor <- add_penalty_factor
-  OutputModels$hyper_updated <- hyps$hyper_list_all
-
-  if (!outputs) {
-    output <- OutputModels
-  } else if (!hyps$all_fixed) {
->>>>>>> c3b1cf78
     output <- robyn_outputs(InputCollect, OutputModels, ...)
   } else {
     output <- robyn_outputs(InputCollect, OutputModels, clusters = FALSE, ...)
   }
 
   # Check convergence
-<<<<<<< HEAD
   if (!hyper_collect$all_fixed) output[["convergence"]] <- robyn_converge(OutputModels, ...)
 
   # Save hyper-parameters list
   output[["hyper_updated"]] <- hyper_collect$hyper_list_all
-=======
-  if (!hyps$all_fixed) output[["convergence"]] <- robyn_converge(OutputModels, ...)
-
-  # Save hyper-parameters list
-  output[["hyper_updated"]] <- hyps$hyper_list_all
->>>>>>> c3b1cf78
 
   # Report total timing
   attr(output, "runTime") <- round(difftime(Sys.time(), t0, units = "mins"), 2)
@@ -203,11 +168,7 @@
     total_iters = sprintf("(%s real)", ifelse(
       "trial1" %in% names(x), nrow(x$trial1$resultCollect$resultHypParam), 1
     )),
-<<<<<<< HEAD
     iters = ifelse(is.null(x$convergence), 1, paste(tail(x$convergence$errors$cuts, 2), collapse = ":")),
-=======
-    iters = paste(tail(x$convergence$errors$cuts, 2), collapse = ":"),
->>>>>>> c3b1cf78
     fixed = ifelse(is_fixed, " (fixed)", ""),
     convergence = if (!is_fixed) paste(x$convergence$conv_msg, collapse = "\n  ") else "Fixed hyper-parameters",
     hypers = flatten_hyps(x$hyper_updated)
@@ -256,11 +217,6 @@
   hyper_fixed <- hyper_collect$all_fixed
 
   if (hyper_fixed) {
-<<<<<<< HEAD
-=======
-
-    ## Run robyn_mmm if using old model result tables
->>>>>>> c3b1cf78
     OutputModels <- list()
     OutputModels[[1]] <- robyn_mmm(
       InputCollect = InputCollect,
@@ -282,7 +238,6 @@
       solID = dt_hyper_fixed$solID,
       iterPar = OutputModels[[1]]$resultCollect$resultHypParam$iterPar
     )
-<<<<<<< HEAD
     these <- c("resultHypParam", "xDecompAgg", "xDecompVec", "decompSpendDist")
     for (tab in these) {
       OutputModels[[1]]$resultCollect[[tab]] <- left_join(
@@ -290,12 +245,6 @@
         by = "iterPar"
       )
     }
-=======
-    OutputModels[[1]]$resultCollect$resultHypParam[dt_IDs, on = .(iterPar), "solID" := .(i.solID)]
-    OutputModels[[1]]$resultCollect$xDecompAgg[dt_IDs, on = .(iterPar), "solID" := .(i.solID)]
-    OutputModels[[1]]$resultCollect$xDecompVec[dt_IDs, on = .(iterPar), "solID" := .(i.solID)]
-    OutputModels[[1]]$resultCollect$decompSpendDist[dt_IDs, on = .(iterPar), "solID" := .(i.solID)]
->>>>>>> c3b1cf78
   } else {
 
     ## Run robyn_mmm on set_trials if hyperparameters are not all fixed
@@ -328,7 +277,6 @@
       )
       check_coef0 <- any(model_output$resultCollect$decompSpendDist$decomp.rssd == Inf)
       if (check_coef0) {
-<<<<<<< HEAD
         num_coef0_mod <- filter(model_output$resultCollect$decompSpendDist, is.infinite(.data$decomp.rssd)) %>%
           distinct(.data$iterNG, .data$iterPar) %>%
           nrow()
@@ -343,12 +291,6 @@
             "\n3. Increase trials to get more samples"
           ))
         }
-=======
-        num_coef0_mod <- model_output$resultCollect$decompSpendDist[decomp.rssd == Inf, uniqueN(paste0(iterNG, "_", iterPar))]
-        num_coef0_mod <- ifelse(num_coef0_mod > iterations, iterations, num_coef0_mod)
-        if (!quiet) message("This trial contains ", num_coef0_mod, " iterations with all 0 media coefficient. Please reconsider your media variable choice if the pareto choices are unreasonable.
-                  \nRecommendations are: \n1. increase hyperparameter ranges for 0-coef channels to give Robyn more freedom\n2. split media into sub-channels, and/or aggregate similar channels, and/or introduce other media\n3. increase trials to get more samples\n")
->>>>>>> c3b1cf78
       }
       model_output["trial"] <- ngt
       OutputModels[[ngt]] <- model_output
@@ -399,7 +341,6 @@
   ################################################
   #### Collect hyperparameters
 
-<<<<<<< HEAD
   if (TRUE) {
     hypParamSamName <- names(hyper_collect$hyper_list_all)
     # Optimization hyper-parameters
@@ -413,21 +354,6 @@
     dt_hyper_fixed_mod <- hyper_collect$dt_hyper_fixed_mod
     hyper_fixed <- hyper_collect$all_fixed
   }
-=======
-  hypParamSamName <- names(hyper_collect$hyper_list_all)
-  # Optimization hyper-parameters
-  hyper_bound_list_updated <- hyper_collect$hyper_bound_list_updated
-  hyper_bound_list_updated_name <- names(hyper_bound_list_updated)
-  hyper_count <- length(hyper_bound_list_updated_name)
-  # Fixed hyper-parameters
-  hyper_bound_list_fixed <- hyper_collect$hyper_bound_list_fixed
-  hyper_bound_list_fixed_name <- names(hyper_bound_list_fixed)
-  hyper_count_fixed <- length(hyper_bound_list_fixed_name)
-  dt_hyper_fixed_mod <- hyper_collect$dt_hyper_fixed_mod
-  hyper_fixed <- hyper_collect$all_fixed
-
-  # message(sprintf("> Hyper-parameters: optimizable (%s) + fixed (%s)", hyper_count, hyper_count_fixed))
->>>>>>> c3b1cf78
 
   ################################################
   #### Setup environment
@@ -438,25 +364,14 @@
 
   ## Get environment for parallel backend
   if (TRUE) {
-<<<<<<< HEAD
     dt_mod <- InputCollect$dt_mod
-=======
-    dt_mod <- copy(InputCollect$dt_mod)
->>>>>>> c3b1cf78
     xDecompAggPrev <- InputCollect$xDecompAggPrev
     rollingWindowStartWhich <- InputCollect$rollingWindowStartWhich
     rollingWindowEndWhich <- InputCollect$rollingWindowEndWhich
     refreshAddedStart <- InputCollect$refreshAddedStart
-<<<<<<< HEAD
     dt_modRollWind <- InputCollect$dt_modRollWind
     refresh_steps <- InputCollect$refresh_steps
     rollingWindowLength <- InputCollect$rollingWindowLength
-=======
-    dt_modRollWind <- copy(InputCollect$dt_modRollWind)
-    refresh_steps <- InputCollect$refresh_steps
-    rollingWindowLength <- InputCollect$rollingWindowLength
-    # paid_media_vars <- InputCollect$paid_media_vars
->>>>>>> c3b1cf78
     paid_media_spends <- InputCollect$paid_media_spends
     organic_vars <- InputCollect$organic_vars
     context_vars <- InputCollect$context_vars
@@ -477,7 +392,6 @@
   ################################################
   #### Get spend share
 
-<<<<<<< HEAD
   dt_inputTrain <- InputCollect$dt_input[rollingWindowStartWhich:rollingWindowEndWhich, ]
   temp <- select(dt_inputTrain, all_of(paid_media_spends))
   dt_spendShare <- data.frame(
@@ -502,31 +416,6 @@
     mutate(spend_share = .data$total_spend / sum(.data$total_spend))
   # Join both dataframes into a single one
   dt_spendShare <- left_join(dt_spendShare, dt_spendShareRF, "rn", suffix = c("", "_refresh"))
-=======
-  dt_inputTrain <- InputCollect$dt_input[rollingWindowStartWhich:rollingWindowEndWhich]
-  dt_spendShare <- dt_inputTrain[, .(
-    rn = paid_media_spends,
-    total_spend = sapply(.SD, sum),
-    mean_spend = sapply(.SD, function(x) ifelse(is.na(mean(x[x > 0])), 0, mean(x[x > 0])))
-  ), .SDcols = paid_media_spends]
-  dt_spendShare[, ":="(spend_share = total_spend / sum(total_spend))]
-
-  # When not refreshing, dt_spendShareRF = dt_spendShare
-  refreshAddedStartWhich <- which(dt_modRollWind$ds == refreshAddedStart)
-  dt_spendShareRF <- dt_inputTrain[
-    refreshAddedStartWhich:rollingWindowLength,
-    .(
-      rn = paid_media_spends,
-      total_spend = sapply(.SD, sum),
-      mean_spend = sapply(.SD, function(x) ifelse(is.na(mean(x[x > 0])), 0, mean(x[x > 0])))
-    ),
-    .SDcols = paid_media_spends
-  ]
-  dt_spendShareRF[, ":="(spend_share = total_spend / sum(total_spend))]
-  dt_spendShare[, ":="(total_spend_refresh = dt_spendShareRF$total_spend,
-    mean_spend_refresh = dt_spendShareRF$mean_spend,
-    spend_share_refresh = dt_spendShareRF$spend_share)]
->>>>>>> c3b1cf78
 
   ################################################
   #### Get lambda
@@ -618,21 +507,11 @@
         names(hypParamSamNG) <- hyper_bound_list_updated_name
         ## Add fixed hyperparameters
         if (hyper_count_fixed != 0) {
-<<<<<<< HEAD
           hypParamSamNG <- cbind(hypParamSamNG, dt_hyper_fixed_mod) %>%
             select(all_of(hypParamSamName))
         }
       } else {
         hypParamSamNG <- select(dt_hyper_fixed_mod, all_of(hypParamSamName))
-=======
-          hypParamSamNG <- cbind(hypParamSamNG, dt_hyper_fixed_mod)
-          hypParamSamNG <- setcolorder(hypParamSamNG, hypParamSamName)
-        }
-      } else {
-        hypParamSamNG <- setcolorder(dt_hyper_fixed_mod, hypParamSamName)
-        # hypParamSamNG <- dt_hyper_fixed_mod
-        # setnames(hypParamSamNG, names(hypParamSamNG), hypParamSamName)
->>>>>>> c3b1cf78
       }
 
       ## Parallel start
@@ -662,21 +541,12 @@
               theta <- hypParamSam[paste0(all_media[v], "_thetas")][[1]][[1]]
               x_list <- adstock_geometric(x = m, theta = theta)
             } else if (adstock == "weibull_cdf") {
-<<<<<<< HEAD
               shape <- hypParamSam[paste0(all_media[v], "_shapes")][[1]][[1]]
               scale <- hypParamSam[paste0(all_media[v], "_scales")][[1]][[1]]
               x_list <- adstock_weibull(x = m, shape = shape, scale = scale, type = "cdf")
             } else if (adstock == "weibull_pdf") {
               shape <- hypParamSam[paste0(all_media[v], "_shapes")][[1]][[1]]
               scale <- hypParamSam[paste0(all_media[v], "_scales")][[1]][[1]]
-=======
-              shape <- hypParamSam[paste0(all_media[v], "_shapes")]
-              scale <- hypParamSam[paste0(all_media[v], "_scales")]
-              x_list <- adstock_weibull(x = m, shape = shape, scale = scale, type = "cdf")
-            } else if (adstock == "weibull_pdf") {
-              shape <- hypParamSam[paste0(all_media[v], "_shapes")]
-              scale <- hypParamSam[paste0(all_media[v], "_scales")]
->>>>>>> c3b1cf78
               x_list <- adstock_weibull(x = m, shape = shape, scale = scale, type = "pdf")
             }
             m_adstocked <- x_list$x_decayed
@@ -714,11 +584,7 @@
 
           ## Contrast matrix because glmnet does not treat categorical variables (one hot encoding)
           y_train <- dt_train$dep_var
-<<<<<<< HEAD
           if (length(which(grepl("^[0-9]", dt_train))) > 1) {
-=======
-          if (length(which(grepl('^[0-9]', dt_train))) > 1) {
->>>>>>> c3b1cf78
             x_train <- model.matrix(dep_var ~ ., dt_train)[, -1]
           } else {
             x_train <- as.matrix(dt_train[, -1])
@@ -766,11 +632,7 @@
           }
 
           if (add_penalty_factor) {
-<<<<<<< HEAD
             penalty.factor <- unlist(hypParamSamNG[i, grepl("penalty_", names(hypParamSamNG))])
-=======
-            penalty.factor <- unlist(as.data.frame(hypParamSamNG)[i, grepl("penalty_", names(hypParamSamNG))])
->>>>>>> c3b1cf78
           } else {
             penalty.factor <- rep(1, ncol(x_train))
           }
@@ -785,10 +647,6 @@
             upper.limits = upper.limits,
             type.measure = "mse",
             penalty.factor = penalty.factor
-<<<<<<< HEAD
-=======
-            # ,intercept = FALSE
->>>>>>> c3b1cf78
           ) # plot(glm_mod); coef(glm_mod)
 
           # # When we used CV instead of nevergrad
@@ -799,16 +657,10 @@
           #### Refit ridge regression with selected lambda from x-validation (intercept)
 
           ## If no lift calibration, refit using best lambda
-<<<<<<< HEAD
           mod_out <- model_refit(x_train, y_train,
             lambda = lambda_scaled,
             lower.limits, upper.limits, intercept_sign
           )
-=======
-
-          mod_out <- model_refit(x_train, y_train, lambda = lambda_scaled, lower.limits, upper.limits, intercept_sign)
-
->>>>>>> c3b1cf78
           decompCollect <- model_decomp(
             coefs = mod_out$coefs,
             dt_modSaturated = dt_modSaturated,
@@ -827,7 +679,6 @@
 
           if (!is.null(calibration_input)) {
             liftCollect <- calibrate_mmm(
-<<<<<<< HEAD
               calibration_input, decompCollect,
               dayInterval = InputCollect$dayInterval
             )
@@ -861,38 +712,11 @@
             select(dt_decompSpendDist, .data$rn, contains("_spend"), contains("_share")),
             by = "rn"
           )
-=======
-              calibration_input = calibration_input,
-              decompCollect = decompCollect,
-              dayInterval = InputCollect$dayInterval
-            )
-            mape <- liftCollect[, mean(mape_lift)]
-          }
-
-          #####################################
-          #### calculate multi-objectives for pareto optimality
-
-          ## decomp objective: sum of squared distance between decomp share and spend share to be minimised
-          dt_decompSpendDist <- decompCollect$xDecompAgg[rn %in% paid_media_spends, .(
-            rn, xDecompAgg, xDecompPerc, xDecompMeanNon0Perc, xDecompMeanNon0, xDecompPercRF, xDecompMeanNon0PercRF, xDecompMeanNon0RF
-          )]
-          dt_decompSpendDist <- dt_decompSpendDist[dt_spendShare[, .(
-            rn, spend_share, spend_share_refresh, mean_spend, total_spend
-          )], on = "rn"]
-          dt_decompSpendDist[, ":="(effect_share = xDecompPerc / sum(xDecompPerc),
-            effect_share_refresh = xDecompPercRF / sum(xDecompPercRF))]
-          decompCollect$xDecompAgg[dt_decompSpendDist[, .(rn, spend_share_refresh, effect_share_refresh)],
-            ":="(spend_share_refresh = i.spend_share_refresh,
-              effect_share_refresh = i.effect_share_refresh),
-            on = "rn"
-          ]
->>>>>>> c3b1cf78
 
           # Calculate DECOMP.RSSD error
           if (!refresh) {
             decomp.rssd <- sqrt(sum((dt_decompSpendDist$effect_share - dt_decompSpendDist$spend_share)^2))
           } else {
-<<<<<<< HEAD
             # xDecompAggPrev is NULL?
             dt_decompRF <- select(decompCollect$xDecompAgg, .data$rn, decomp_perc = .data$xDecompPerc) %>%
               left_join(select(xDecompAggPrev, .data$rn, decomp_perc_prev = .data$xDecompPerc),
@@ -908,12 +732,6 @@
               pull(.data$rssd.nonmedia)
             decomp.rssd <- decomp.rssd.media + decomp.rssd.nonmedia /
               (1 - refresh_steps / rollingWindowLength)
-=======
-            dt_decompRF <- decompCollect$xDecompAgg[, .(rn, decomp_perc = xDecompPerc)][xDecompAggPrev[, .(rn, decomp_perc_prev = xDecompPerc)], on = "rn"]
-            decomp.rssd.nonmedia <- dt_decompRF[!(rn %in% paid_media_spends), sqrt(mean((decomp_perc - decomp_perc_prev)^2))]
-            decomp.rssd.media <- dt_decompSpendDist[, sqrt(mean((effect_share_refresh - spend_share_refresh)^2))]
-            decomp.rssd <- decomp.rssd.media + decomp.rssd.nonmedia / (1 - refresh_steps / rollingWindowLength)
->>>>>>> c3b1cf78
           }
           # When all media in this iteration have 0 coefficients
           if (is.nan(decomp.rssd)) {
@@ -930,87 +748,12 @@
           #####################################
           #### Collect output
 
-<<<<<<< HEAD
           resultCollect <- list()
           common <- c(
             rsq_train = mod_out$rsq_train,
             nrmse = nrmse,
             decomp.rssd = decomp.rssd,
             mape = mape,
-=======
-          resultHypParam <- data.table()[, (hypParamSamName) := lapply(hypParamSam[1:length(hypParamSamName)], function(x) x)]
-
-          resultCollect <- list(
-            resultHypParam = resultHypParam[, ":="(
-              mape = mape,
-              nrmse = nrmse,
-              decomp.rssd = decomp.rssd,
-              rsq_train = mod_out$rsq_train,
-              lambda = lambda_scaled,
-              lambda_hp = lambda_hp,
-              lambda_max = lambda_max,
-              pos = prod(decompCollect$xDecompAgg$pos),
-              Elapsed = as.numeric(difftime(Sys.time(), t1, units = "secs")),
-              ElapsedAccum = as.numeric(difftime(Sys.time(), t0, units = "secs")),
-              iterPar = i,
-              iterNG = lng,
-              df.int = df.int)],
-            xDecompVec = if (hyper_fixed) {
-              decompCollect$xDecompVec[, ":="(
-                intercept = decompCollect$xDecompAgg[rn == "(Intercept)", xDecompAgg],
-                mape = mape,
-                nrmse = nrmse,
-                decomp.rssd = decomp.rssd,
-                rsq_train = mod_out$rsq_train,
-                lambda = lambda_scaled,
-                lambda_hp = lambda_hp,
-                lambda_max = lambda_max,
-                iterPar = i,
-                iterNG = lng,
-                df.int = df.int)]
-            } else {
-              NULL
-            },
-            xDecompAgg = decompCollect$xDecompAgg[, ":="(
-              mape = mape,
-              nrmse = nrmse,
-              decomp.rssd = decomp.rssd,
-              rsq_train = mod_out$rsq_train,
-              lambda = lambda_scaled,
-              lambda_hp = lambda_hp,
-              lambda_max = lambda_max,
-              iterPar = i,
-              iterNG = lng,
-              df.int = df.int)],
-            liftCalibration = if (!is.null(calibration_input)) {
-              liftCollect[, ":="(
-                mape = mape,
-                nrmse = nrmse,
-                decomp.rssd = decomp.rssd,
-                rsq_train = mod_out$rsq_train,
-                lambda = lambda_scaled,
-                lambda_hp = lambda_hp,
-                lambda_max = lambda_max,
-                iterPar = i,
-                iterNG = lng)]
-            } else {
-              NULL
-            },
-            decompSpendDist = dt_decompSpendDist[, ":="(
-              mape = mape,
-              nrmse = nrmse,
-              decomp.rssd = decomp.rssd,
-              rsq_train = mod_out$rsq_train,
-              lambda = lambda_scaled,
-              lambda_hp = lambda_hp,
-              lambda_max = lambda_max,
-              iterPar = i,
-              iterNG = lng,
-              df.int = df.int)],
-            mape.lift = mape,
-            nrmse = nrmse,
-            decomp.rssd = decomp.rssd,
->>>>>>> c3b1cf78
             lambda = lambda_scaled,
             lambda_hp = lambda_hp,
             lambda_max = lambda_max,
@@ -1019,7 +762,6 @@
             iterNG = lng,
             df.int = df.int
           )
-<<<<<<< HEAD
 
           resultCollect[["resultHypParam"]] <- data.frame(hypParamSam) %>%
             select(-.data$lambda) %>%
@@ -1054,9 +796,6 @@
 
           resultCollect <- append(resultCollect, as.list(common))
 
-=======
-          best_mape <- min(best_mape, mape)
->>>>>>> c3b1cf78
           if (cnt == iterTotal) {
             print(" === ")
             print(paste0(
@@ -1159,14 +898,9 @@
   resultCollect$elapsed.min <- sysTimeDopar[3] / 60
 
   # Adjust accumulated time
-<<<<<<< HEAD
   resultCollect$resultHypParam <- resultCollect$resultHypParam %>%
     mutate(ElapsedAccum = .data$ElapsedAccum - min(.data$ElapsedAccum) +
       .data$Elapsed[which.min(.data$ElapsedAccum)])
-=======
-  resultCollect$resultHypParam[, ElapsedAccum := ElapsedAccum - min(ElapsedAccum) +
-    resultCollect$resultHypParam[which.min(ElapsedAccum), Elapsed]]
->>>>>>> c3b1cf78
 
   return(list(
     resultCollect = resultCollect,
@@ -1186,11 +920,7 @@
 #' @param media_metric A character. Selected media variable for the response.
 #' Must be one value from paid_media_spends, paid_media_vars or organic_vars
 #' @param metric_value Numeric. Desired metric value to return a response for.
-<<<<<<< HEAD
 #' @param dt_hyppar A data.frame. When \code{robyn_object} is not provided, use
-=======
-#' @param dt_hyppar A data.table. When \code{robyn_object} is not provided, use
->>>>>>> c3b1cf78
 #' \code{dt_hyppar = OutputCollect$resultHypParam}. It must be provided along
 #' \code{select_model}, \code{dt_coef} and \code{InputCollect}.
 #' @param dt_coef A data.frame. When \code{robyn_object} is not provided, use
@@ -1325,16 +1055,11 @@
     startRW <- InputCollect$rollingWindowStartWhich
     endRW <- InputCollect$rollingWindowEndWhich
     adstock <- InputCollect$adstock
-<<<<<<< HEAD
-=======
-    allSolutions <- unique(dt_hyppar$solID)
->>>>>>> c3b1cf78
     spendExpoMod <- InputCollect$modNLSCollect
     paid_media_vars <- InputCollect$paid_media_vars
     paid_media_spends <- InputCollect$paid_media_spends
     exposure_vars <- InputCollect$exposure_vars
     organic_vars <- InputCollect$organic_vars
-<<<<<<< HEAD
     allSolutions <- unique(dt_hyppar$solID)
   }
 
@@ -1343,13 +1068,6 @@
       "Input 'select_model' must be one of these values: ",
       paste(allSolutions, collapse = ", ")
     ))
-=======
-  }
-
-  if (!(select_model %in% allSolutions)) {
-    stop(paste0("Input 'select_model' must be one of these values: ",
-                paste(allSolutions, collapse = ", ")))
->>>>>>> c3b1cf78
   }
 
   ## Get media values
@@ -1360,7 +1078,6 @@
   } else if (media_metric %in% organic_vars & length(media_metric) == 1) {
     metric_type <- "organic"
   } else {
-<<<<<<< HEAD
     stop(paste(
       "Invalid 'media_metric' input. It must be any media variable from",
       "paid_media_spends (spend), paid_media_vars (exposure),",
@@ -1368,14 +1085,6 @@
       paste("\n- paid_media_spends:", v2t(paid_media_spends, quotes = FALSE)),
       paste("\n- paid_media_vars:", v2t(paid_media_vars, quotes = FALSE)),
       paste("\n- organic_vars:", v2t(organic_vars, quotes = FALSE))
-=======
-    stop(paste("Input 'media_metric' must be any media variables from",
-               "paid_media_spends (spend), paid_media_vars (exposure),",
-               "or organic_vars (organic):",
-               paste("\n- paid_media_spends:", v2t(paid_media_spends, quotes = FALSE)),
-               paste("\n- paid_media_vars:", v2t(paid_media_vars, quotes = FALSE)),
-               paste("\n- organic_vars:", v2t(organic_vars, quotes = FALSE))
->>>>>>> c3b1cf78
     ))
   }
 
@@ -1385,7 +1094,6 @@
   ## Transform exposure to spend when necessary
   if (metric_type == "exposure") {
     get_spend_name <- paid_media_spends[which(paid_media_vars == media_metric)]
-<<<<<<< HEAD
     expo_vec <- dt_input[, media_metric][[1]]
     # Use non-0 mean as marginal level if metric_value not provided
     if (is.null(metric_value)) {
@@ -1401,46 +1109,19 @@
       media_vec <- mic_men(x = spend_vec, Vmax = Vmax, Km = Km, reverse = FALSE)
     } else {
       coef_lm <- spendExpoMod$coef_lm[spendExpoMod$channel == media_metric]
-=======
-    expo_vec <- dt_input[, get(media_metric)]
-    # use non-0 mean as marginal level if metric_value not provided
-    if (is.null(metric_value)) {
-      metric_value <- mean(expo_vec[startRW:endRW][expo_vec[startRW:endRW] > 0])
-      if (!quiet) message("'metric_value' not provided. Using mean of ", media_metric, " instead")
-    }
-
-    # fit spend to exposure
-    spend_vec <- dt_input[, get(get_spend_name)]
-    nls_select <- spendExpoMod[channel == media_metric, rsq_nls > rsq_lm]
-    if (nls_select) {
-      Vmax <- spendExpoMod[channel == media_metric, Vmax]
-      Km <- spendExpoMod[channel == media_metric, Km]
-      media_vec <- mic_men(x = spend_vec, Vmax = Vmax, Km = Km, reverse = FALSE)
-    } else {
-      coef_lm <- spendExpoMod[channel == media_metric, coef_lm]
->>>>>>> c3b1cf78
       media_vec <- spend_vec * coef_lm
     }
     hpm_name <- get_spend_name
   } else {
-<<<<<<< HEAD
     media_vec <- dt_input[, media_metric][[1]]
     # use non-0 means marginal level if spend not provided
     if (is.null(metric_value)) {
       metric_value <- mean(media_vec[startRW:endRW][media_vec[startRW:endRW] > 0])
       if (!quiet) message("Input 'metric_value' not provided. Using mean of ", media_metric, " instead")
-=======
-    media_vec <- dt_input[, get(media_metric)]
-    # use non-0 means marginal level if spend not provided
-    if (is.null(metric_value)) {
-      metric_value <- mean(media_vec[startRW:endRW][media_vec[startRW:endRW] > 0])
-      if (!quiet) message("'metric_value' not provided. Using mean of ", media_metric, " instead")
->>>>>>> c3b1cf78
     }
     hpm_name <- media_metric
   }
 
-<<<<<<< HEAD
   ## Adstocking
   if (adstock == "geometric") {
     theta <- dt_hyppar[dt_hyppar$solID == select_model, ][[paste0(hpm_name, "_thetas")]]
@@ -1452,54 +1133,26 @@
   } else if (adstock == "weibull_pdf") {
     shape <- dt_hyppar[dt_hyppar$solID == select_model, ][[paste0(hpm_name, "_shapes")]]
     scale <- dt_hyppar[dt_hyppar$solID == select_model, ][[paste0(hpm_name, "_scales")]]
-=======
-
-  ## Adstocking
-  if (adstock == "geometric") {
-    theta <- dt_hyppar[solID == select_model, get(paste0(hpm_name, "_thetas"))]
-    x_list <- adstock_geometric(x = media_vec, theta = theta)
-  } else if (adstock == "weibull_cdf") {
-    shape <- dt_hyppar[solID == select_model, get(paste0(hpm_name, "_shapes"))]
-    scale <- dt_hyppar[solID == select_model, get(paste0(hpm_name, "_scales"))]
-    x_list <- adstock_weibull(x = media_vec, shape = shape, scale = scale, type = "cdf")
-  } else if (adstock == "weibull_pdf") {
-    shape <- dt_hyppar[solID == select_model, get(paste0(hpm_name, "_shapes"))]
-    scale <- dt_hyppar[solID == select_model, get(paste0(hpm_name, "_scales"))]
->>>>>>> c3b1cf78
     x_list <- adstock_weibull(x = media_vec, shape = shape, scale = scale, type = "pdf")
   }
   m_adstocked <- x_list$x_decayed
 
   ## Saturation
   m_adstockedRW <- m_adstocked[startRW:endRW]
-<<<<<<< HEAD
   alpha <- dt_hyppar[dt_hyppar$solID == select_model, ][[paste0(hpm_name, "_alphas")]]
   gamma <- dt_hyppar[dt_hyppar$solID == select_model, ][[paste0(hpm_name, "_gammas")]]
-=======
-  alpha <- dt_hyppar[solID == select_model, get(paste0(hpm_name, "_alphas"))]
-  gamma <- dt_hyppar[solID == select_model, get(paste0(hpm_name, "_gammas"))]
->>>>>>> c3b1cf78
   Saturated <- saturation_hill(x = m_adstockedRW, alpha = alpha, gamma = gamma, x_marginal = metric_value)
   m_saturated <- saturation_hill(x = m_adstockedRW, alpha = alpha, gamma = gamma)
 
   ## Decomp
-<<<<<<< HEAD
   coeff <- dt_coef[dt_coef$solID == select_model & dt_coef$rn == hpm_name, ][["coef"]]
-=======
-  coeff <- dt_coef[solID == select_model & rn == hpm_name, coef]
->>>>>>> c3b1cf78
   response_vec <- m_saturated * coeff
   Response <- as.numeric(Saturated * coeff)
 
   ## Plot optimal response
   media_type <- ifelse(metric_type == "organic", "organic", "paid")
-<<<<<<< HEAD
   dt_line <- data.frame(metric = m_adstockedRW, response = response_vec, channel = media_metric)
   dt_point <- data.frame(input = metric_value, output = Response)
-=======
-  dt_line <- data.table(metric = m_adstockedRW, response = response_vec, channel = media_metric)
-  dt_point <- data.table(input = metric_value, output = Response)
->>>>>>> c3b1cf78
   p_res <- ggplot(dt_line, aes(x = .data$metric, y = .data$response)) +
     geom_line(color = "steelblue") +
     geom_point(data = dt_point, aes(x = .data$input, y = .data$output), size = 3) +
@@ -1537,19 +1190,11 @@
   indepVarCat <- indepVarName[sapply(indepVar, is.factor)]
 
   ## Decomp x
-<<<<<<< HEAD
   xDecomp <- data.frame(mapply(function(regressor, coeff) {
     regressor * coeff
   }, regressor = x, coeff = coefs[-1]))
   xDecomp <- cbind(data.frame(intercept = rep(intercept, nrow(xDecomp))), xDecomp)
   xDecompOut <- cbind(data.frame(ds = dt_modRollWind$ds, y = y, y_pred = y_pred), xDecomp)
-=======
-  xDecomp <- data.table(mapply(function(regressor, coeff) {
-    regressor * coeff
-  }, regressor = x, coeff = coefs[-1]))
-  xDecomp <- cbind(data.table(intercept = rep(intercept, nrow(xDecomp))), xDecomp)
-  xDecompOut <- cbind(data.table(ds = dt_modRollWind$ds, y = y, y_pred = y_pred), xDecomp)
->>>>>>> c3b1cf78
 
   ## QA decomp
   y_hat <- rowSums(xDecomp, na.rm = TRUE)
@@ -1605,15 +1250,9 @@
     xDecompAggRF = xDecompOutAggRF,
     xDecompPercRF = xDecompOutAggPercRF,
     xDecompMeanNon0RF = xDecompOutAggMeanNon0RF,
-<<<<<<< HEAD
     xDecompMeanNon0PercRF = xDecompOutAggMeanNon0PercRF,
     pos = xDecompOutAgg >= 0
   )))
-=======
-    xDecompMeanNon0PercRF = xDecompOutAggMeanNon0PercRF
-  ))
-  decompOutAgg[, pos := xDecompAgg >= 0]
->>>>>>> c3b1cf78
 
   decompCollect <- list(
     xDecompVec = xDecompOut, xDecompVec.scaled = xDecompOut.scaled,
@@ -1633,16 +1272,11 @@
 
   # Loop per lift channel
   for (m in seq_along(getLiftMedia)) {
-<<<<<<< HEAD
     liftWhich <- str_which(calibration_input$channel, getLiftMedia[m])
-=======
-    liftWhich <- which(calibration_input$channel == getLiftMedia[m])
->>>>>>> c3b1cf78
     liftCollect2 <- list()
 
     # Loop per lift test per channel
     for (lw in seq_along(liftWhich)) {
-<<<<<<< HEAD
 
       ## Get lift period subset
       liftStart <- calibration_input$liftStartDate[liftWhich[lw]]
@@ -1651,16 +1285,6 @@
       liftPeriodVec <- select(df, .data$ds, getLiftMedia[m])
       liftPeriodVecDependent <- select(df, .data$ds, .data$y)
 
-=======
-
-      ## Get lift period subset
-      liftStart <- calibration_input$liftStartDate[liftWhich[lw]]
-      liftEnd <- calibration_input$liftEndDate[liftWhich[lw]]
-      df <- filter(getDecompVec, .data$ds >= liftStart, .data$ds <= liftEnd)
-      liftPeriodVec <- select(df, .data$ds, getLiftMedia[m])
-      liftPeriodVecDependent <- select(df, .data$ds, .data$y)
-
->>>>>>> c3b1cf78
       ## Scale decomp
       mmmDays <- nrow(liftPeriodVec) * dayInterval
       liftDays <- as.integer(liftEnd - liftStart + 1)
@@ -1670,11 +1294,7 @@
       y_scaledLift <- sum(liftPeriodVecDependent$y) / mmmDays * liftDays
 
       ## Output
-<<<<<<< HEAD
       liftCollect2[[lw]] <- data.frame(
-=======
-      liftCollect2[[lw]] <- data.table(
->>>>>>> c3b1cf78
         liftMedia = getLiftMedia[m],
         liftStart = liftStart,
         liftEnd = liftEnd,
@@ -1687,12 +1307,8 @@
   }
 
   ## Get mape_lift -> Then MAPE = mean(mape_lift)
-<<<<<<< HEAD
   liftCollect <- bind_rows(liftCollect) %>%
     mutate(mape_lift = abs((.data$decompAbsScaled - .data$liftAbs) / .data$liftAbs))
-=======
-  liftCollect <- rbindlist(liftCollect)[, mape_lift := abs((decompAbsScaled - liftAbs) / liftAbs)]
->>>>>>> c3b1cf78
   return(liftCollect)
 }
 
@@ -1783,11 +1399,7 @@
   hypParamSamName <- c(hypParamSamName, "lambda")
 
   # Add penalty factor hyper-parameters names
-<<<<<<< HEAD
   for_penalty <- names(select(InputCollect$dt_mod, -.data$ds, -.data$dep_var))
-=======
-  for_penalty <- names(InputCollect$dt_mod[, -c("ds", "dep_var")])
->>>>>>> c3b1cf78
   if (add_penalty_factor) hypParamSamName <- c(hypParamSamName, paste0("penalty_", for_penalty))
 
   # Check hyper_fixed condition
@@ -1830,11 +1442,7 @@
       names(hyper_list_all)[i] <- hypParamSamName[i]
     }
 
-<<<<<<< HEAD
     dt_hyper_fixed_mod <- data.frame(sapply(hyper_bound_list_fixed, function(x) rep(x, cores)))
-=======
-    dt_hyper_fixed_mod <- data.table(sapply(hyper_bound_list_fixed, function(x) rep(x, cores)))
->>>>>>> c3b1cf78
   } else {
     hyper_bound_list_fixed <- list()
     for (i in 1:length(hypParamSamName)) {
@@ -1846,11 +1454,7 @@
     hyper_bound_list_updated <- hyper_bound_list_fixed[which(sapply(hyper_bound_list_fixed, length) == 2)]
     cores <- 1
 
-<<<<<<< HEAD
     dt_hyper_fixed_mod <- data.frame(matrix(hyper_bound_list_fixed, nrow = 1))
-=======
-    dt_hyper_fixed_mod <- as.data.table(matrix(hyper_bound_list_fixed, nrow = 1))
->>>>>>> c3b1cf78
     names(dt_hyper_fixed_mod) <- names(hyper_bound_list_fixed)
   }
 
@@ -1884,13 +1488,9 @@
       InputCollect$window_end
     ))
     if (refresh) {
-<<<<<<< HEAD
       message(sprintf(
         "Rolling window moving forward: %s %ss",
         InputCollect$refresh_steps, InputCollect$intervalType))
-=======
-      message("Rolling window moving forward: ", InputCollect$refresh_steps, " ", InputCollect$intervalType)
->>>>>>> c3b1cf78
     }
   }
 }