# Copyright (c) Meta Platforms, Inc. and its affiliates.

# This source code is licensed under the MIT license found in the
# LICENSE file in the root directory of this source tree.

####################################################################
#' Evaluate Models and Output Results into Local Files
#'
#' Pack \code{robyn_plots()}, \code{robyn_csv()}, and \code{robyn_clusters()}
#' outcomes on \code{robyn_run()} results. When \code{UI=TRUE}, enriched
#' \code{OutputModels} results with additional plots and objects.
#'
#' @param InputCollect,OutputModels \code{robyn_inputs()} and \code{robyn_run()}
#' outcomes.
#' @param pareto_fronts Integer. Number of Pareto fronts for the output.
#' \code{pareto_fronts = 1} returns the best models trading off \code{NRMSE} &
#' \code{DECOMP.RSSD}. Increase \code{pareto_fronts} to get more model choices.
#' \code{pareto_fronts = "auto"} selects the min fronts that include at least 100
#' candidates. To customize this threshold, set value with \code{min_candidates}.
#' @param calibration_constraint Numeric. Default to 0.1 and allows 0.01-0.1. When
#' calibrating, 0.1 means top 10% calibrated models are used for pareto-optimal
#' selection. Lower \code{calibration_constraint} increases calibration accuracy.
#' @param plot_folder Character. Path for saving plots. Default
#' to \code{robyn_object} and saves plot in the same directory as \code{robyn_object}.
#' @param plot_pareto Boolean. Set to \code{FALSE} to deactivate plotting
#' and saving model one-pagers. Used when testing models.
#' @param clusters Boolean. Apply \code{robyn_clusters()} to output models?
#' @param select_model Character vector. Which models (by \code{solID}) do you
#' wish to plot the one-pagers and export? Default will take top
#' \code{robyn_clusters()} results.
#' @param csv_out Character. Accepts "pareto" or "all". Default to "pareto". Set
#' to "all" will output all iterations as csv. Set NULL to skip exports into CSVs.
#' @param ui Boolean. Save additional outputs for UI usage. List outcome.
#' @param export Boolean. Export outcomes into local files?
#' @param quiet Boolean. Keep messages off?
#' @param ... Additional parameters passed to \code{robyn_clusters()}
#' @return (Invisible) list. Class: \code{robyn_outputs}. Contains processed
#' results based on \code{robyn_run()} results.
#' @export
robyn_outputs <- function(InputCollect, OutputModels,
                          pareto_fronts = "auto",
                          calibration_constraint = 0.1,
                          plot_folder = NULL,
                          plot_pareto = TRUE,
                          csv_out = "pareto",
                          clusters = TRUE,
                          select_model = "clusters",
                          ui = FALSE, export = TRUE,
                          quiet = FALSE, ...) {
  if (is.null(plot_folder)) plot_folder <- getwd()
  plot_folder <- check_dir(plot_folder)

  # Check calibration constrains
  calibrated <- !is.null(InputCollect$calibration_input)
  calibration_constraint <- check_calibconstr(
    calibration_constraint,
    OutputModels$iterations,
    OutputModels$trials,
    InputCollect$calibration_input
  )

  #####################################
  #### Run robyn_pareto on OutputModels

  totalModels <- OutputModels$iterations * OutputModels$trials
  if (!isTRUE(attr(OutputModels, "hyper_fixed"))) {
    message(sprintf(
      ">>> Running Pareto calculations for %s models on %s front%s...",
      totalModels, pareto_fronts, ifelse(pareto_fronts > 1, "s", "")
    ))
  }
  pareto_results <- robyn_pareto(
    InputCollect, OutputModels,
    pareto_fronts = "auto",
    calibration_constraint = calibration_constraint,
    quiet = quiet,
    calibrated = calibrated,
    ...
  )
  pareto_fronts <- pareto_results$pareto_fronts
  allSolutions <- pareto_results$pareto_solutions

  #####################################
  #### Gather the results into output object

  # Auxiliary list with all results (wasn't previously exported but needed for robyn_outputs())
  allPareto <- list(
    resultHypParam = pareto_results$resultHypParam,
    xDecompAgg = pareto_results$xDecompAgg,
    resultCalibration = pareto_results$resultCalibration,
    plotDataCollect = pareto_results$plotDataCollect
  )

  # Set folder to save outputs: legacy plot_folder_sub
  if (TRUE) {
    depth <- ifelse(
      "refreshDepth" %in% names(InputCollect),
      InputCollect$refreshDepth,
      ifelse("refreshCounter" %in% names(InputCollect),
             InputCollect$refreshCounter, 0
      )
    )
    folder_var <- ifelse(!as.integer(depth) > 0, "init", paste0("rf", depth))
    plot_folder_sub <- paste("Robyn", format(Sys.time(), "%Y%m%d%H%M"), folder_var, sep = "_")
  }

  # Final results object
  OutputCollect <- list(
    resultHypParam = filter(pareto_results$resultHypParam, .data$solID %in% allSolutions),
    xDecompAgg = filter(pareto_results$xDecompAgg, .data$solID %in% allSolutions),
    mediaVecCollect = pareto_results$mediaVecCollect,
    xDecompVecCollect = pareto_results$xDecompVecCollect,
    resultCalibration = if (calibrated) {
      filter(pareto_results$resultCalibration, .data$solID %in% allSolutions)
    } else {
      NULL
    },
    allSolutions = allSolutions,
    allPareto = allPareto,
    calibration_constraint = calibration_constraint,
    OutputModels = OutputModels,
    cores = OutputModels$cores,
    iterations = OutputModels$iterations,
    trials = OutputModels$trials,
    intercept_sign = OutputModels$intercept_sign,
    nevergrad_algo = OutputModels$nevergrad_algo,
    add_penalty_factor = OutputModels$add_penalty_factor,
    seed = OutputModels$seed,
    UI = NULL,
    pareto_fronts = pareto_fronts,
    hyper_fixed = attr(OutputModels, "hyper_fixed"),
    plot_folder = gsub("//", "", paste0(plot_folder, "/", plot_folder_sub, "/"))
  )
  class(OutputCollect) <- c("robyn_outputs", class(OutputCollect))

  if (export && !dir.exists(OutputCollect$plot_folder)) dir.create(OutputCollect$plot_folder, recursive = TRUE)

<<<<<<< HEAD
  plotPath <- paste0(plot_folder, "/", plot_folder_sub, "/")
  OutputCollect$plot_folder <- gsub("//", "/", plotPath)
  if (export) dir.create(OutputCollect$plot_folder)

  # Cluster results and amend cluster output
  if (clusters) {
    if (!quiet) message(">>> Calculating clusters for model selection using Pareto fronts...")
    try(clusterCollect <- robyn_clusters(OutputCollect,
      dep_var_type = InputCollect$dep_var_type,
      quiet = quiet, export = export, ...
    ))
    OutputCollect$resultHypParam <- left_join(
      OutputCollect$resultHypParam,
      select(clusterCollect$data, .data$solID, .data$cluster, .data$top_sol),
      by = "solID"
    )
    OutputCollect$xDecompAgg <- left_join(
      OutputCollect$xDecompAgg,
      select(clusterCollect$data, .data$solID, .data$cluster, .data$top_sol),
      by = "solID"
    ) %>% left_join(
      select(clusterCollect$df_cluster_ci, .data$rn, .data$cluster, .data$boot_mean, .data$boot_se, .data$ci_low, .data$ci_up, .data$rn),
      by = c("rn", "cluster")
    )
    OutputCollect$mediaVecCollect <- left_join(
      OutputCollect$mediaVecCollect,
      select(clusterCollect$data, .data$solID, .data$cluster, .data$top_sol),
      by = "solID"
    )
    OutputCollect$xDecompVecCollect <- left_join(
      OutputCollect$xDecompVecCollect,
      select(clusterCollect$data, .data$solID, .data$cluster, .data$top_sol),
      by = "solID"
    )
    if (calibrated) {
      OutputCollect$resultCalibration <- left_join(
        OutputCollect$resultCalibration,
        select(clusterCollect$data, .data$solID, .data$cluster, .data$top_sol),
        by = "solID"
      )
    }
    OutputCollect[["clusters"]] <- clusterCollect
=======
  if (clusters) {
    if (!quiet) message(">>> Calculating clusters for model selection using Pareto fronts...")
    try(OutputCollect[["clusters"]] <- robyn_clusters(
      OutputCollect,
      dep_var_type = InputCollect$dep_var_type,
      quiet = quiet, export = export, ...
    ))
>>>>>>> f0824a31
  }

  if (export) {
    tryCatch(
      {
        if (!quiet) message(paste0(">>> Collecting ", length(allSolutions), " pareto-optimum results into: ", OutputCollect$plot_folder))

        if (!quiet) message(">> Exporting general plots into directory...")
        all_plots <- robyn_plots(InputCollect, OutputCollect, export = export)

<<<<<<< HEAD
        if (csv_out %in% c("all", "pareto")) {
          if (!quiet) message(paste(">> Exporting", csv_out, "results as CSVs into directory..."))
          robyn_csv(InputCollect, OutputCollect, csv_out, export = export, calibrated = calibrated)
        }

=======
>>>>>>> f0824a31
        if (plot_pareto) {
          if (!quiet) {
            message(sprintf(
              ">>> Exporting %sone-pagers into directory...", ifelse(!OutputCollect$hyper_fixed, "pareto ", "")
            ))
          }
          select_model <- if (!clusters || is.null(OutputCollect[["clusters"]])) NULL else select_model
          pareto_onepagers <- robyn_onepagers(
            InputCollect, OutputCollect,
            select_model = select_model,
            quiet = quiet,
            export = export
          )
        }

        robyn_write(InputCollect, dir = OutputCollect$plot_folder, quiet = quiet)

        # For internal use -> UI Code
        if (ui && plot_pareto) OutputCollect$UI$pareto_onepagers <- pareto_onepagers
        OutputCollect[["UI"]] <- if (ui) list(pParFront = all_plots[["pParFront"]]) else NULL
      },
      error = function(err) {
        message(paste("Failed exporting results, but returned model results anyways:\n", err))
      }
    )
  }

  if (!is.null(OutputModels$hyper_updated)) OutputCollect$hyper_updated <- OutputModels$hyper_updated
  class(OutputCollect) <- c("robyn_outputs", class(OutputCollect))
  return(invisible(OutputCollect))
}

#' @rdname robyn_outputs
#' @aliases robyn_outputs
#' @param x \code{robyn_outputs()} output.
#' @export
print.robyn_outputs <- function(x, ...) {
  print(glued(
    "
Plot Folder: {x$plot_folder}
Calibration Constraint: {x$calibration_constraint}
Hyper-parameters fixed: {x$hyper_fixed}
Pareto-front ({x$pareto_fronts}) All solutions ({nSols}): {paste(x$allSolutions, collapse = ', ')}
{clusters_info}
",
    nSols = length(x$allSolutions),
    clusters_info = if ("clusters" %in% names(x)) {
      glued(
        "Clusters (k = {x$clusters$n_clusters}): {paste(x$clusters$models$solID, collapse = ', ')}"
      )
    } else {
      NULL
    }
  ))
}


####################################################################
#' Output results into local files: CSV files
#'
#' @param OutputCollect \code{robyn_run(..., export = FALSE)} output.
#' @param calibrated Logical
#' @rdname robyn_outputs
#' @return Invisible \code{NULL}.
#' @export
robyn_csv <- function(InputCollect, OutputCollect, csv_out = NULL, export = TRUE, calibrated = FALSE) {
  if (export) {
    check_class("robyn_outputs", OutputCollect)
    temp_all <- OutputCollect$allPareto
    if ("pareto" %in% csv_out) {
      write.csv(OutputCollect$resultHypParam, paste0(OutputCollect$plot_folder, "pareto_hyperparameters.csv"))
      write.csv(OutputCollect$xDecompAgg, paste0(OutputCollect$plot_folder, "pareto_aggregated.csv"))
      if (calibrated) {
        write.csv(OutputCollect$resultCalibration, paste0(OutputCollect$plot_folder, "pareto_calibration.csv"))
      }
    }
    if ("all" %in% csv_out) {
      write.csv(temp_all$resultHypParam, paste0(OutputCollect$plot_folder, "all_hyperparameters.csv"))
      write.csv(temp_all$xDecompAgg, paste0(OutputCollect$plot_folder, "all_aggregated.csv"))
      if (calibrated) {
        write.csv(temp_all$resultCalibration, paste0(OutputCollect$plot_folder, "all_calibration.csv"))
      }
    }
    if (!is.null(csv_out)) {
      write.csv(InputCollect$dt_input, paste0(OutputCollect$plot_folder, "raw_data.csv"))
      write.csv(OutputCollect$mediaVecCollect, paste0(OutputCollect$plot_folder, "pareto_media_transform_matrix.csv"))
      write.csv(OutputCollect$xDecompVecCollect, paste0(OutputCollect$plot_folder, "pareto_alldecomp_matrix.csv"))
    }
  }
}<|MERGE_RESOLUTION|>--- conflicted
+++ resolved
@@ -135,7 +135,6 @@
 
   if (export && !dir.exists(OutputCollect$plot_folder)) dir.create(OutputCollect$plot_folder, recursive = TRUE)
 
-<<<<<<< HEAD
   plotPath <- paste0(plot_folder, "/", plot_folder_sub, "/")
   OutputCollect$plot_folder <- gsub("//", "/", plotPath)
   if (export) dir.create(OutputCollect$plot_folder)
@@ -178,15 +177,6 @@
       )
     }
     OutputCollect[["clusters"]] <- clusterCollect
-=======
-  if (clusters) {
-    if (!quiet) message(">>> Calculating clusters for model selection using Pareto fronts...")
-    try(OutputCollect[["clusters"]] <- robyn_clusters(
-      OutputCollect,
-      dep_var_type = InputCollect$dep_var_type,
-      quiet = quiet, export = export, ...
-    ))
->>>>>>> f0824a31
   }
 
   if (export) {
@@ -197,14 +187,11 @@
         if (!quiet) message(">> Exporting general plots into directory...")
         all_plots <- robyn_plots(InputCollect, OutputCollect, export = export)
 
-<<<<<<< HEAD
         if (csv_out %in% c("all", "pareto")) {
           if (!quiet) message(paste(">> Exporting", csv_out, "results as CSVs into directory..."))
           robyn_csv(InputCollect, OutputCollect, csv_out, export = export, calibrated = calibrated)
         }
 
-=======
->>>>>>> f0824a31
         if (plot_pareto) {
           if (!quiet) {
             message(sprintf(
