--- conflicted
+++ resolved
@@ -221,11 +221,6 @@
 
         return None
 
-<<<<<<< HEAD
-    def generate_fitted_vs_actual(self, solution_id: str, ax: Optional[plt.Axes] = None) -> Optional[plt.Figure]:
-        """Generate time series plot comparing fitted vs actual values."""
-        
-=======
     def generate_fitted_vs_actual(
         self, solution_id: str, ax: Optional[plt.Axes] = None
     ) -> Optional[plt.Figure]:
@@ -238,7 +233,6 @@
             Optional[plt.Figure]: Generated matplotlib Figure object
         """
 
->>>>>>> c6f879b2
         logger.debug("Starting generation of fitted vs actual plot")
         
         if solution_id not in self.pareto_result.plot_data_collect:
@@ -250,19 +244,15 @@
 
         # Ensure ds column is datetime and remove any NaT values
         ts_data["ds"] = pd.to_datetime(ts_data["ds"])
-<<<<<<< HEAD
         ts_data = ts_data.dropna(subset=["ds"])  # Remove rows with NaT dates
         
         if ts_data.empty:
             logger.warning(f"No valid date data found for solution {solution_id}")
             return None
 
-        ts_data["linetype"] = np.where(ts_data["variable"] == "predicted", "solid", "dotted")
-=======
         ts_data["linetype"] = np.where(
             ts_data["variable"] == "predicted", "solid", "dotted"
         )
->>>>>>> c6f879b2
         ts_data["variable"] = ts_data["variable"].str.title()
 
         # Get train_size from x_decomp_agg
@@ -465,9 +455,6 @@
             return fig
         return None
 
-<<<<<<< HEAD
-    def generate_immediate_vs_carryover(self, solution_id: str, ax: Optional[plt.Axes] = None) -> Optional[plt.Figure]:
-=======
     def generate_immediate_vs_carryover(
         self, solution_id: str, ax: Optional[plt.Axes] = None
     ) -> Optional[plt.Figure]:
@@ -480,7 +467,6 @@
             plt.Figure if ax is None, else None
         """
 
->>>>>>> c6f879b2
         logger.debug("Starting generation of immediate vs carryover plot")
 
         if solution_id not in self.pareto_result.plot_data_collect:
@@ -575,12 +561,6 @@
             plt.subplots_adjust(top=0.85)
             return fig
         return None
-<<<<<<< HEAD
-    
-    def generate_adstock_rate(self, solution_id: str, ax: Optional[plt.Axes] = None) -> Optional[plt.Figure]:
-        """Generate adstock rate visualization based on adstock type."""
-        
-=======
 
     def generate_adstock_rate(
         self, solution_id: str, ax: Optional[plt.Axes] = None
@@ -595,7 +575,6 @@
             Optional[plt.Figure]: Generated figure if ax is None, otherwise None
         """
 
->>>>>>> c6f879b2
         logger.debug("Starting generation of adstock plot")
 
         plot_data = self.pareto_result.plot_data_collect[solution_id]
@@ -627,30 +606,14 @@
             ax.set_yticks(range(len(dt_geometric)))
             ax.set_yticklabels(dt_geometric["channels"])
 
-<<<<<<< HEAD
             # Format x-axis with 25% increments
             ax.xaxis.set_major_formatter(plt.FuncFormatter(lambda x, p: f"{x*100:.0f}%"))
-=======
-            # Format x-axis as percentage
-            ax.xaxis.set_major_formatter(
-                plt.FuncFormatter(lambda x, p: f"{x*100:.0f}%")
-            )
->>>>>>> c6f879b2
             ax.set_xlim(0, 1)
             ax.set_xticks(np.arange(0, 1.25, 0.25))  # Changed to 0.25 increments
 
-<<<<<<< HEAD
+            # Set title and labels
             interval_type = self.mmm_data.mmmdata_spec.interval_type if self.mmm_data else "day"
             ax.set_title(f"Geometric Adstock: Fixed Rate Over Time (Solution {solution_id})")
-=======
-            # Set title and labels
-            interval_type = (
-                self.mmm_data.mmmdata_spec.interval_type if self.mmm_data else "day"
-            )
-            ax.set_title(
-                f"Geometric Adstock: Fixed Rate Over Time (Solution {solution_id})"
-            )
->>>>>>> c6f879b2
             ax.set_xlabel(f"Thetas [by {interval_type}]")
             ax.set_ylabel(None)
 
